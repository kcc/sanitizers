//===-- sanitizer_libc.cc -------------------------------------------------===//
//
//                     The LLVM Compiler Infrastructure
//
// This file is distributed under the University of Illinois Open Source
// License. See LICENSE.TXT for details.
//
//===----------------------------------------------------------------------===//
//
// This file is shared between AddressSanitizer and ThreadSanitizer
// run-time libraries. See sanitizer_libc.h for details.
//===----------------------------------------------------------------------===//
#include "sanitizer_common.h"
#include "sanitizer_libc.h"

namespace __sanitizer {

s64 internal_atoll(const char *nptr) {
  return internal_simple_strtoll(nptr, (char**)0, 10);
}

void *internal_memchr(const void *s, int c, uptr n) {
  const char* t = (char*)s;
  for (uptr i = 0; i < n; ++i, ++t)
    if (*t == c)
      return (void*)t;
  return 0;
}

int internal_memcmp(const void* s1, const void* s2, uptr n) {
  const char* t1 = (char*)s1;
  const char* t2 = (char*)s2;
  for (uptr i = 0; i < n; ++i, ++t1, ++t2)
    if (*t1 != *t2)
      return *t1 < *t2 ? -1 : 1;
  return 0;
}

void *internal_memcpy(void *dest, const void *src, uptr n) {
  char *d = (char*)dest;
  char *s = (char*)src;
  for (uptr i = 0; i < n; ++i)
    d[i] = s[i];
  return dest;
}

void *internal_memmove(void *dest, const void *src, uptr n) {
  char *d = (char*)dest;
  char *s = (char*)src;
<<<<<<< HEAD
  if (d <= s) {
    for (sptr i = 0; i < n; ++i)
      d[i] = s[i];
  } else {
    for (sptr i = n - 1; i >= 0; --i)
      d[i] = s[i];
=======
  uptr i;
  if (d < s) {
    for (i = 0; i < n; ++i)
      d[i] = s[i];
  } else {
    if (d > s && n > 0)
      for (i = n - 1; i > 0 ; --i) {
        d[i] = s[i];
      }
>>>>>>> 710d1f73
  }
  return dest;
}

void *internal_memset(void* s, int c, uptr n) {
  // The next line prevents Clang from making a call to memset() instead of the
  // loop below.
  // FIXME: building the runtime with -ffreestanding is a better idea. However
  // there currently are linktime problems due to PR12396.
  char volatile *t = (char*)s;
  for (uptr i = 0; i < n; ++i, ++t) {
    *t = c;
  }
  return s;
}

uptr internal_strcspn(const char *s, const char *reject) {
  uptr i;
  for (i = 0; s[i]; i++) {
    if (internal_strchr(reject, s[i]) != 0)
      return i;
  }
  return i;
}

char* internal_strdup(const char *s) {
  uptr len = internal_strlen(s);
  char *s2 = (char*)InternalAlloc(len + 1);
  internal_memcpy(s2, s, len);
  s2[len] = 0;
  return s2;
}

int internal_strcmp(const char *s1, const char *s2) {
  while (true) {
    unsigned c1 = *s1;
    unsigned c2 = *s2;
    if (c1 != c2) return (c1 < c2) ? -1 : 1;
    if (c1 == 0) break;
    s1++;
    s2++;
  }
  return 0;
}

int internal_strncmp(const char *s1, const char *s2, uptr n) {
  for (uptr i = 0; i < n; i++) {
    unsigned c1 = *s1;
    unsigned c2 = *s2;
    if (c1 != c2) return (c1 < c2) ? -1 : 1;
    if (c1 == 0) break;
    s1++;
    s2++;
  }
  return 0;
}

char* internal_strchr(const char *s, int c) {
  while (true) {
    if (*s == (char)c)
      return (char*)s;
    if (*s == 0)
      return 0;
    s++;
  }
}

char *internal_strrchr(const char *s, int c) {
  const char *res = 0;
  for (uptr i = 0; s[i]; i++) {
    if (s[i] == c) res = s + i;
  }
  return (char*)res;
}

uptr internal_strlen(const char *s) {
  uptr i = 0;
  while (s[i]) i++;
  return i;
}

char *internal_strncat(char *dst, const char *src, uptr n) {
  uptr len = internal_strlen(dst);
  uptr i;
  for (i = 0; i < n && src[i]; i++)
    dst[len + i] = src[i];
  dst[len + i] = 0;
  return dst;
}

char *internal_strncpy(char *dst, const char *src, uptr n) {
  uptr i;
  for (i = 0; i < n && src[i]; i++)
    dst[i] = src[i];
  for (; i < n; i++)
    dst[i] = '\0';
  return dst;
}

uptr internal_strnlen(const char *s, uptr maxlen) {
  uptr i = 0;
  while (i < maxlen && s[i]) i++;
  return i;
}

char *internal_strstr(const char *haystack, const char *needle) {
  // This is O(N^2), but we are not using it in hot places.
  uptr len1 = internal_strlen(haystack);
  uptr len2 = internal_strlen(needle);
  if (len1 < len2) return 0;
  for (uptr pos = 0; pos <= len1 - len2; pos++) {
    if (internal_memcmp(haystack + pos, needle, len2) == 0)
      return (char*)haystack + pos;
  }
  return 0;
}

s64 internal_simple_strtoll(const char *nptr, char **endptr, int base) {
  CHECK_EQ(base, 10);
  while (IsSpace(*nptr)) nptr++;
  int sgn = 1;
  u64 res = 0;
  bool have_digits = false;
  char *old_nptr = (char*)nptr;
  if (*nptr == '+') {
    sgn = 1;
    nptr++;
  } else if (*nptr == '-') {
    sgn = -1;
    nptr++;
  }
  while (IsDigit(*nptr)) {
    res = (res <= UINT64_MAX / 10) ? res * 10 : UINT64_MAX;
    int digit = ((*nptr) - '0');
    res = (res <= UINT64_MAX - digit) ? res + digit : UINT64_MAX;
    have_digits = true;
    nptr++;
  }
  if (endptr != 0) {
    *endptr = (have_digits) ? (char*)nptr : old_nptr;
  }
  if (sgn > 0) {
    return (s64)(Min((u64)INT64_MAX, res));
  } else {
    return (res > INT64_MAX) ? INT64_MIN : ((s64)res * -1);
  }
}

}  // namespace __sanitizer<|MERGE_RESOLUTION|>--- conflicted
+++ resolved
@@ -47,14 +47,6 @@
 void *internal_memmove(void *dest, const void *src, uptr n) {
   char *d = (char*)dest;
   char *s = (char*)src;
-<<<<<<< HEAD
-  if (d <= s) {
-    for (sptr i = 0; i < n; ++i)
-      d[i] = s[i];
-  } else {
-    for (sptr i = n - 1; i >= 0; --i)
-      d[i] = s[i];
-=======
   uptr i;
   if (d < s) {
     for (i = 0; i < n; ++i)
@@ -64,7 +56,6 @@
       for (i = n - 1; i > 0 ; --i) {
         d[i] = s[i];
       }
->>>>>>> 710d1f73
   }
   return dest;
 }
