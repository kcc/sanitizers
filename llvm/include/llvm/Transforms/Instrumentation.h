//===- Transforms/Instrumentation.h - Instrumentation passes ----*- C++ -*-===//
//
//                     The LLVM Compiler Infrastructure
//
// This file is distributed under the University of Illinois Open Source
// License. See LICENSE.TXT for details.
//
//===----------------------------------------------------------------------===//
//
// This file defines constructor functions for instrumentation passes.
//
//===----------------------------------------------------------------------===//

#ifndef LLVM_TRANSFORMS_INSTRUMENTATION_H
#define LLVM_TRANSFORMS_INSTRUMENTATION_H

namespace llvm {

class ModulePass;
class FunctionPass;

// Insert edge profiling instrumentation
ModulePass *createEdgeProfilerPass();

// Insert optimal edge profiling instrumentation
ModulePass *createOptimalEdgeProfilerPass();

// Insert path profiling instrumentation
ModulePass *createPathProfilerPass();

// Insert GCOV profiling instrumentation
ModulePass *createGCOVProfilerPass(bool EmitNotes = true, bool EmitData = true,
                                   bool Use402Format = false,
                                   bool UseExtraChecksum = false);

// Insert AddressSanitizer (address sanity checking) instrumentation
<<<<<<< HEAD
FunctionPass *createAddressSanitizerPass();
// Insert MemorySanitizer instrumentation (detection of uninitialized reads).
FunctionPass *createMemorySanitizerPass();
=======
FunctionPass *createAddressSanitizerFunctionPass();
ModulePass *createAddressSanitizerModulePass();
>>>>>>> d7c150b3
// Insert ThreadSanitizer (race detection) instrumentation
FunctionPass *createThreadSanitizerPass();


// BoundsChecking - This pass instruments the code to perform run-time bounds
// checking on loads, stores, and other memory intrinsics.
FunctionPass *createBoundsCheckingPass();

} // End llvm namespace

#endif<|MERGE_RESOLUTION|>--- conflicted
+++ resolved
@@ -34,14 +34,10 @@
                                    bool UseExtraChecksum = false);
 
 // Insert AddressSanitizer (address sanity checking) instrumentation
-<<<<<<< HEAD
-FunctionPass *createAddressSanitizerPass();
-// Insert MemorySanitizer instrumentation (detection of uninitialized reads).
-FunctionPass *createMemorySanitizerPass();
-=======
 FunctionPass *createAddressSanitizerFunctionPass();
 ModulePass *createAddressSanitizerModulePass();
->>>>>>> d7c150b3
+// Insert MemorySanitizer instrumentation (detection of uninitialized reads)
+FunctionPass *createMemorySanitizerPass();
 // Insert ThreadSanitizer (race detection) instrumentation
 FunctionPass *createThreadSanitizerPass();
 
