--- conflicted
+++ resolved
@@ -208,13 +208,8 @@
 
 /// SplitBlockAndInsertIfThen - Split the containing block at the
 /// specified instruction - everything before and including Cmp stays
-<<<<<<< HEAD
-/// in the old basic block, and everything after SplitPt moves to a
-/// new block. The two blocks are joined by an conditional branch
-=======
 /// in the old basic block, and everything after Cmp is moved to a
 /// new block. The two blocks are connected by a conditional branch
->>>>>>> 710d1f73
 /// (with value of Cmp being the condition).
 /// Before:
 ///   Head
@@ -224,14 +219,6 @@
 ///   Head
 ///   Cmp
 ///   if (Cmp)
-<<<<<<< HEAD
-///     NewBasicBlock
-///   Tail
-///
-/// Returns the NewBasicBlock's terminator.
-BranchInst *SplitBlockAndInsertIfThen(Instruction *Cmp,
-                                      MDNode *BranchWeights = 0);
-=======
 ///     ThenBlock
 ///   Tail
 ///
@@ -241,7 +228,6 @@
 
 TerminatorInst *SplitBlockAndInsertIfThen(Instruction *Cmp,
     bool Unreachable, MDNode *BranchWeights = 0);
->>>>>>> 710d1f73
 
 } // End llvm namespace
 
