--- conflicted
+++ resolved
@@ -1535,12 +1535,8 @@
                            ArgStringList &CmdArgs) {
   if (!Args.hasArg(options::OPT_shared)) {
     if (!Args.hasArg(options::OPT_pie))
-<<<<<<< HEAD
-      TC.getDriver().Diag(diag::err_drv_tsan_requires_pie);
-=======
       TC.getDriver().Diag(diag::err_drv_sanitizer_requires_pie) <<
         /* Thread */ 0;
->>>>>>> 472f7dfc
     // LibTsan is "libclang_rt.tsan-<ArchName>.a" in the Linux library
     // resource directory.
     SmallString<128> LibTsan(TC.getDriver().ResourceDir);
@@ -1560,12 +1556,8 @@
                            ArgStringList &CmdArgs) {
   if (!Args.hasArg(options::OPT_shared)) {
     if (!Args.hasArg(options::OPT_pie))
-<<<<<<< HEAD
-      TC.getDriver().Diag(diag::err_drv_msan_requires_pie);
-=======
       TC.getDriver().Diag(diag::err_drv_sanitizer_requires_pie) <<
         /* Memory */ 1;
->>>>>>> 472f7dfc
     // LibMsan is "libclang_rt.msan-<ArchName>.a" in the Linux library
     // resource directory.
     SmallString<128> LibMsan(TC.getDriver().ResourceDir);
@@ -5501,17 +5493,6 @@
     CmdArgs.push_back("-lm");
   }
 
-<<<<<<< HEAD
-  // Call this before we add the C run-time.
-  if (Sanitize.needsAsanRt())
-    addAsanRTLinux(getToolChain(), Args, CmdArgs);
-  if (Sanitize.needsTsanRt())
-    addTsanRTLinux(getToolChain(), Args, CmdArgs);
-  if (Sanitize.needsMsanRt())
-    addMsanRTLinux(getToolChain(), Args, CmdArgs);
-
-=======
->>>>>>> 472f7dfc
   if (!Args.hasArg(options::OPT_nostdlib)) {
     if (!Args.hasArg(options::OPT_nodefaultlibs)) {
       if (Args.hasArg(options::OPT_static))
