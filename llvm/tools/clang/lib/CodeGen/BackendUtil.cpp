--- conflicted
+++ resolved
@@ -248,18 +248,14 @@
                            addAddressSanitizerPass);
   }
 
-<<<<<<< HEAD
-  if (LangOpts.MemorySanitizer) {
+  if (LangOpts.SanitizeMemory) {
     PMBuilder.addExtension(PassManagerBuilder::EP_OptimizerLast,
                            addMemorySanitizerPass);
     PMBuilder.addExtension(PassManagerBuilder::EP_EnabledOnOptLevel0,
                            addMemorySanitizerPass);
   }
 
-  if (LangOpts.ThreadSanitizer) {
-=======
   if (LangOpts.SanitizeThread) {
->>>>>>> d7c150b3
     PMBuilder.addExtension(PassManagerBuilder::EP_OptimizerLast,
                            addThreadSanitizerPass);
     PMBuilder.addExtension(PassManagerBuilder::EP_EnabledOnOptLevel0,
