--- conflicted
+++ resolved
@@ -101,15 +101,8 @@
   "option '-MG' requires '-M' or '-MM'">;
 def err_drv_asan_android_requires_pie : Error<
   "AddressSanitizer on Android requires '-pie'">;
-<<<<<<< HEAD
-def err_drv_tsan_requires_pie : Error<
-  "ThreadSanitizer requires '-pie'">;
-def err_drv_msan_requires_pie : Error<
-  "MemorySanitizer requires '-pie'">;
-=======
 def err_drv_sanitizer_requires_pie : Error<
   "%select{Thread|Memory}0Sanitizer requires '-pie'">;
->>>>>>> 472f7dfc
 def err_drv_unknown_objc_runtime : Error<
   "unknown or ill-formed Objective-C runtime '%0'">;
 
