--- conflicted
+++ resolved
@@ -689,13 +689,8 @@
 
 /// SplitBlockAndInsertIfThen - Split the containing block at the
 /// specified instruction - everything before and including Cmp stays
-<<<<<<< HEAD
-/// in the old basic block, and everything after SplitPt moves to a
-/// new block. The two blocks are joined by an conditional branch
-=======
 /// in the old basic block, and everything after Cmp is moved to a
 /// new block. The two blocks are connected by a conditional branch
->>>>>>> 710d1f73
 /// (with value of Cmp being the condition).
 /// Before:
 ///   Head
@@ -705,14 +700,6 @@
 ///   Head
 ///   Cmp
 ///   if (Cmp)
-<<<<<<< HEAD
-///     NewBasicBlock
-///   Tail
-///
-/// Returns the NewBasicBlock's terminator.
-BranchInst *llvm::SplitBlockAndInsertIfThen(Instruction *Cmp,
-    MDNode *BranchWeights) {
-=======
 ///     ThenBlock
 ///   Tail
 ///
@@ -722,20 +709,11 @@
 
 TerminatorInst *llvm::SplitBlockAndInsertIfThen(Instruction *Cmp,
     bool Unreachable, MDNode *BranchWeights) {
->>>>>>> 710d1f73
   Instruction *SplitBefore = Cmp->getNextNode();
   BasicBlock *Head = SplitBefore->getParent();
   BasicBlock *Tail = Head->splitBasicBlock(SplitBefore);
   TerminatorInst *HeadOldTerm = Head->getTerminator();
   LLVMContext &C = Head->getContext();
-<<<<<<< HEAD
-  BasicBlock *NewBasicBlock = BasicBlock::Create(C, "", Head->getParent());
-  BranchInst *HeadNewTerm =
-      BranchInst::Create(/*ifTrue*/NewBasicBlock, /*ifFalse*/Tail, Cmp);
-  HeadNewTerm->setMetadata(LLVMContext::MD_prof, BranchWeights);
-  ReplaceInstWithInst(HeadOldTerm, HeadNewTerm);
-  return BranchInst::Create(Tail, NewBasicBlock);
-=======
   BasicBlock *ThenBlock = BasicBlock::Create(C, "", Head->getParent(), Tail);
   TerminatorInst *CheckTerm;
   if (Unreachable)
@@ -747,5 +725,4 @@
   HeadNewTerm->setMetadata(LLVMContext::MD_prof, BranchWeights);
   ReplaceInstWithInst(HeadOldTerm, HeadNewTerm);
   return CheckTerm;
->>>>>>> 710d1f73
 }