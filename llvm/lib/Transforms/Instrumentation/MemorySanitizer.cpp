--- conflicted
+++ resolved
@@ -258,24 +258,6 @@
   // Create the callback.
   // FIXME: this function should have "Cold" calling conv,
   // which is not yet implemented.
-<<<<<<< HEAD
-  WarningFn = M.getOrInsertFunction(ClKeepGoing ? "__msan_warning" :
-      "__msan_warning_noreturn", IRB.getVoidTy(), NULL);
-
-  MsanCopyOriginFn = M.getOrInsertFunction("__msan_copy_origin",
-    IRB.getVoidTy(), IRB.getInt8PtrTy(), IRB.getInt8PtrTy(), IntptrTy, NULL);
-  MsanSetAllocaOriginFn = M.getOrInsertFunction("__msan_set_alloca_origin",
-    IRB.getVoidTy(),
-    IRB.getInt8PtrTy(), IntptrTy, IRB.getInt8PtrTy(), NULL);
-  MsanPoisonStackFn = M.getOrInsertFunction("__msan_poison_stack",
-    IRB.getVoidTy(), IRB.getInt8PtrTy(), IntptrTy, NULL);
-  MemmoveFn = M.getOrInsertFunction("memmove",
-    IRB.getInt8PtrTy(), IRB.getInt8PtrTy(), IRB.getInt8PtrTy(), IntptrTy, NULL);
-  MemcpyFn = M.getOrInsertFunction("memcpy",
-    IRB.getInt8PtrTy(), IRB.getInt8PtrTy(), IRB.getInt8PtrTy(), IntptrTy, NULL);
-  MemsetFn = M.getOrInsertFunction("memset",
-    IRB.getInt8PtrTy(), IRB.getInt8PtrTy(), IRB.getInt32Ty(), IntptrTy, NULL);
-=======
   StringRef WarningFnName = ClKeepGoing ? "__msan_warning"
                                         : "__msan_warning_noreturn";
   WarningFn = M.getOrInsertFunction(WarningFnName, IRB.getVoidTy(), NULL);
@@ -291,7 +273,12 @@
   MemmoveFn = M.getOrInsertFunction(
     "memmove", IRB.getInt8PtrTy(), IRB.getInt8PtrTy(), IRB.getInt8PtrTy(),
     IntptrTy, NULL);
->>>>>>> 0ce2cee9
+  MemcpyFn = M.getOrInsertFunction(
+    "memcpy", IRB.getInt8PtrTy(), IRB.getInt8PtrTy(), IRB.getInt8PtrTy(),
+    IntptrTy, NULL);
+  MemsetFn = M.getOrInsertFunction(
+    "memset", IRB.getInt8PtrTy(), IRB.getInt8PtrTy(), IRB.getInt32Ty(),
+    IntptrTy, NULL);
 
   // Create globals.
   RetvalTLS = new GlobalVariable(
@@ -318,20 +305,15 @@
     M, IRB.getInt64Ty(), false, GlobalVariable::ExternalLinkage, 0,
     "__msan_va_arg_overflow_size_tls", 0,
     GlobalVariable::GeneralDynamicTLSModel);
-<<<<<<< HEAD
-  OriginTLS = new GlobalVariable(M, IRB.getInt32Ty(),
-    false, GlobalVariable::ExternalLinkage, 0, "__msan_origin_tls", 0,
-    GlobalVariable::GeneralDynamicTLSModel);
+
+  OriginTLS = new GlobalVariable(
+    M, IRB.getInt32Ty(), false, GlobalVariable::ExternalLinkage, 0,
+    "__msan_origin_tls", 0, GlobalVariable::GeneralDynamicTLSModel);
 
   // We insert an empty inline asm after __msan_report* to avoid callback merge.
   EmptyAsm = InlineAsm::get(FunctionType::get(IRB.getVoidTy(), false),
                             StringRef(""), StringRef(""),
                             /*hasSideEffects=*/true);
-=======
-  OriginTLS = new GlobalVariable(
-    M, IRB.getInt32Ty(), false, GlobalVariable::ExternalLinkage, 0,
-    "__msan_origin_tls", 0, GlobalVariable::GeneralDynamicTLSModel);
->>>>>>> 0ce2cee9
   return true;
 }
 
@@ -570,28 +552,16 @@
   /// address.
   ///
   /// OriginAddr = (ShadowAddr + OriginOffset) & ~3ULL
-<<<<<<< HEAD
   Value *getOriginPtr(Value *Addr, IRBuilder<> &IRB) {
     Value *ShadowLong =
-        IRB.CreateAnd(IRB.CreatePointerCast(Addr, MS.IntptrTy),
-                      ConstantInt::get(MS.IntptrTy, ~MS.ShadowMask));
+      IRB.CreateAnd(IRB.CreatePointerCast(Addr, MS.IntptrTy),
+                    ConstantInt::get(MS.IntptrTy, ~MS.ShadowMask));
     Value *Add =
-        IRB.CreateAdd(ShadowLong,
-                      ConstantInt::get(MS.IntptrTy, MS.OriginOffset));
+      IRB.CreateAdd(ShadowLong,
+                    ConstantInt::get(MS.IntptrTy, MS.OriginOffset));
     Value *SecondAnd =
       IRB.CreateAnd(Add, ConstantInt::get(MS.IntptrTy, ~3ULL));
     return IRB.CreateIntToPtr(SecondAnd, PointerType::get(IRB.getInt32Ty(), 0));
-=======
-  ///            = Addr & (~ShadowMask & ~3ULL) + OriginOffset
-  Value *getOriginPtr(Value *Addr, IRBuilder<> &IRB) {
-    Value *ShadowLong =
-      IRB.CreateAnd(IRB.CreatePointerCast(Addr, MS.IntptrTy),
-                    ConstantInt::get(MS.IntptrTy, ~MS.ShadowMask & ~3ULL));
-    Value *Add =
-      IRB.CreateAdd(ShadowLong,
-                    ConstantInt::get(MS.IntptrTy, MS.OriginOffset));
-    return IRB.CreateIntToPtr(Add, PointerType::get(IRB.getInt32Ty(), 0));
->>>>>>> 0ce2cee9
   }
 
   /// \brief Compute the shadow address for a given function argument.
@@ -1023,20 +993,13 @@
     IRBuilder<> IRB(&I);
     Value *Shadow = getShadow(&I, 0);
     for (unsigned Op = 1, n = I.getNumOperands(); Op < n; ++Op)
-<<<<<<< HEAD
-      Shadow = IRB.CreateOr(Shadow,
-          CreateShadowCast(IRB, getShadow(&I, Op), Shadow->getType()),
-          "_msprop");
+      Shadow = IRB.CreateOr(
+        Shadow, CreateShadowCast(IRB, getShadow(&I, Op), Shadow->getType()),
+        "_msprop");
     Shadow = CreateShadowCast(IRB, Shadow, getShadowTy(&I));
-=======
-      Shadow = IRB.CreateOr(
-        Shadow, IRB.CreateIntCast(getShadow(&I, Op), Shadow->getType(), false),
-        "_msprop");
-    Shadow = IRB.CreateIntCast(Shadow, getShadowTy(&I), false);
->>>>>>> 0ce2cee9
     setShadow(&I, Shadow);
     setOriginForNaryOp(I);
-  }
+ }
 
   void visitFAdd(BinaryOperator &I) { handleShadowOrBinary(I); }
   void visitFSub(BinaryOperator &I) { handleShadowOrBinary(I); }
