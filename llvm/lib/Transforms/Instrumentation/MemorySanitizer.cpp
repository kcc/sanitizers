//===-- MemorySanitizer.cpp - detector of uninitialized reads -------------===//
//
//                     The LLVM Compiler Infrastructure
//
// This file is distributed under the University of Illinois Open Source
// License. See LICENSE.TXT for details.
//
//===----------------------------------------------------------------------===//
/// \file
/// This file is a part of MemorySanitizer, a detector of uninitialized
/// reads.
///
/// Status: early prototype.
///
/// The algorithm of the tool is similar to Memcheck
/// (http://goo.gl/QKbem). We associate a few shadow bits with every
/// byte of the application memory, poison the shadow of the malloc-ed
/// or alloca-ed memory, load the shadow bits on every memory read,
/// propagate the shadow bits through some of the arithmetic
/// instruction (including MOV), store the shadow bits on every memory
/// write, report a bug on some other instructions (e.g. JMP) if the
/// associated shadow is poisoned.
///
/// But there are differences too. The first and the major one:
/// compiler instrumentation instead of binary instrumentation. This
/// gives us much better register allocation, possible compiler
/// optimizations and a fast start-up. But this brings the major issue
/// as well: msan needs to see all program events, including system
/// calls and reads/writes in system libraries, so we either need to
/// compile *everything* with msan or use a binary translation
/// component (e.g. DynamoRIO) to instrument pre-built libraries.
/// Another difference from Memcheck is that we use 8 shadow bits per
/// byte of application memory and use a direct shadow mapping. This
/// greatly simplifies the instrumentation code and avoids races on
/// shadow updates (Memcheck is single-threaded so races are not a
/// concern there. Memcheck uses 2 shadow bits per byte with a slow
/// path storage that uses 8 bits per byte).
///
/// The default value of shadow is 0, which means "clean" (not poisoned).
///
/// Every module initializer should call __msan_init to ensure that the
/// shadow memory is ready. On error, __msan_warning is called. Since
/// parameters and return values may be passed via registers, we have a
/// specialized thread-local shadow for return values
/// (__msan_retval_tls) and parameters (__msan_param_tls).
//===----------------------------------------------------------------------===//

#define DEBUG_TYPE "msan"

#include "BlackList.h"
#include "llvm/DataLayout.h"
#include "llvm/Function.h"
#include "llvm/IRBuilder.h"
#include "llvm/InlineAsm.h"
#include "llvm/IntrinsicInst.h"
#include "llvm/LLVMContext.h"
#include "llvm/MDBuilder.h"
#include "llvm/Module.h"
#include "llvm/ADT/DepthFirstIterator.h"
#include "llvm/ADT/SmallString.h"
#include "llvm/ADT/SmallVector.h"
#include "llvm/ADT/ValueMap.h"
#include "llvm/Analysis/AliasAnalysis.h"
#include "llvm/Support/CommandLine.h"
#include "llvm/Support/Compiler.h"
#include "llvm/Support/Debug.h"
#include "llvm/Support/InstVisitor.h"
#include "llvm/Support/raw_ostream.h"
#include "llvm/Target/TargetData.h"
#include "llvm/Transforms/Instrumentation.h"
#include "llvm/Transforms/Utils/BasicBlockUtils.h"
#include "llvm/Transforms/Utils/ModuleUtils.h"
#include "llvm/Type.h"

using namespace llvm;

static const uint64_t kShadowMask32 = 1ULL << 31;
static const uint64_t kShadowMask64 = 1ULL << 46;
static const uint64_t kOriginOffset32 = 1ULL << 30;
static const uint64_t kOriginOffset64 = 1ULL << 45;

// This is an important flag that makes the reports much more
// informative at the cost of greater slowdown. Not fully implemented
// yet.
// FIXME: this should be a top-level clang flag, e.g.
// -fmemory-sanitizer-full.
static cl::opt<bool> ClTrackOrigins("msan-track-origins",
       cl::desc("Track origins (allocation sites) of poisoned memory"),
       cl::Hidden, cl::init(false));
static cl::opt<bool> ClUseTrap("msan-use-trap",
       cl::desc("use trap (ud2) instead of __msan_warning"),
       cl::Hidden, cl::init(true));
static cl::opt<bool> ClPoisonStack("msan-poison-stack",
       cl::desc("poison uninitialized stack variables"),
       cl::Hidden, cl::init(true));
static cl::opt<bool> ClPoisonStackWithCall("msan-poison-stack-with-call",
       cl::desc("poison uninitialized stack variables with a call"),
       cl::Hidden, cl::init(false));
static cl::opt<int> ClPoisonStackPattern("msan-poison-stack-pattern",
       cl::desc("poison uninitialized stack variables with the given patter"),
       cl::Hidden, cl::init(0xff));

static cl::opt<bool> ClHandleICmp("msan-handle-icmp",
       cl::desc("propagate shadow through ICmpEQ and ICmpNE"),
       cl::Hidden, cl::init(true));

// This flag controls whether we check the shadow of the address
// operand of load or store. Such bugs are very rare, since load from
// a garbage address typically results in SEGV, but still happen
// (e.g. only lower bits of address are garbage, or the access happens
// early at program startup where malloc-ed memory is more likely to
// be zeroed. As of 2012-08-28 this flag adds 20% slowdown.
static cl::opt<bool> ClTrapOnDirtyAccess("msan-trap-on-dirty-access",
       cl::desc("trap on access to a pointer which has poisoned shadow"),
       cl::Hidden, cl::init(true));

static cl::opt<bool> ClDumpStrictInstructions("msan-dump-strict-instructions",
       cl::desc("print out instructions with default strict semantics"),
       cl::Hidden, cl::init(false));

static cl::opt<std::string>  ClBlackListFile("msan-blacklist",
       cl::desc("File containing the list of functions where MemorySanitizer "
                "should not report bugs"), cl::Hidden);

namespace {

/// \brief An instrumentation pass implementing detection of uninitialized
/// reads.
///
/// MemorySanitizer: instrument the code in module to find
/// uninitialized reads.
class MemorySanitizer : public FunctionPass {
public:
  MemorySanitizer() : FunctionPass(ID), TD(0) { }
  const char *getPassName() const { return "MemorySanitizer"; }
  bool runOnFunction(Function &F);
  bool doInitialization(Module &M);
  static char ID;  // Pass identification, replacement for typeid.

private:
  /// \brief The actual memmove, memcpy, memset functions.
  Value *MemmoveFn, *MemcpyFn, *MemsetFn;

  /// \brief Address mask used in application-to-shadow address calculation.
  /// ShadowAddr is computed as ApplicationAddr & ~ShadowMask.
  uint64_t ShadowMask;
  /// \brief Offset of the origin shadow from the "normal" shadow.
  /// OriginAddr is computed as (ShadowAddr + OriginOffset) & ~3ULL
  uint64_t OriginOffset;
  /// \brief Branch weights for error reporting.
  MDNode *ColdCallWeights;
  /// \brief The blacklist.
  OwningPtr<BlackList> BL;

  friend class MemorySanitizerVisitor;
};
}  // namespace

char MemorySanitizer::ID = 0;
INITIALIZE_PASS(MemorySanitizer, "msan",
                "MemorySanitizer: detects uninitialized reads.",
                false, false)

FunctionPass *llvm::createMemorySanitizerPass() {
  return new MemorySanitizer();
}

/// \brief Create a non-const global initialized with the given string.
///
/// Creates a writable global for Str so that we can pass it to the
/// run-time lib. Runtime uses first 4 bytes of the string to store the
/// frame ID, so the string needs to be mutable.
static GlobalVariable *createPrivateNonConstGlobalForString(Module &M,
    StringRef Str) {
  Constant *StrConst = ConstantDataArray::getString(M.getContext(), Str);
  return new GlobalVariable(M, StrConst->getType(), /*isConstant=*/false,
                            GlobalValue::PrivateLinkage, StrConst, "");
}

/// \brief Module-level initialization.
///
/// Obtains pointers to the required runtime library functions, and
/// inserts a call to __msan_init to the module's constructor list.
bool MemorySanitizer::doInitialization(Module &M) {
  TD = getAnalysisIfAvailable<DataLayout>();
  if (!TD)
    return false;
  BL.reset(new BlackList(ClBlackListFile));
  C = &(M.getContext());
  int PtrSize = TD->getPointerSizeInBits(/* AddressSpace */0);
  switch (PtrSize) {
    case 64:
      ShadowMask = kShadowMask64;
      OriginOffset = kOriginOffset64;
      break;
    case 32:
      ShadowMask = kShadowMask32;
      OriginOffset = kOriginOffset32;
      break;
    default:
      report_fatal_error("unsupported pointer size");
      break;
  }
  IntptrTy = Type::getIntNTy(*C, PtrSize);
  OriginTy = Type::getIntNTy(*C, 32);

  ColdCallWeights = MDBuilder(*C).createBranchWeights(1, 1000);

  // Insert a call to __msan_init/__msan_track_origins into the module's CTORs.
  IRBuilder<> IRB(*C);
  appendToGlobalCtors(M, cast<Function>(M.getOrInsertFunction(
        "__msan_init", IRB.getVoidTy(), NULL)), 0);

  new GlobalVariable(M, IRB.getInt32Ty(), true, GlobalValue::LinkOnceODRLinkage,
                     ConstantInt::get(IRB.getInt32Ty(), ClTrackOrigins),
                     "__msan_track_origins");

  // Create the callback.
  // FIXME: this function should have "Cold" calling conv,
  // which is not yet implemented. Alternatively, we may use llvm.trap.
  if (ClUseTrap) {
    // We use inline asm because Intrinsic::trap is treated as never return.
    // We can recover from ud2 in the SIGILL handler, making it an efficient
    // way to implement a very unlikely call.
    WarningFn = InlineAsm::get(FunctionType::get(Type::getVoidTy(*C), false),
                                  StringRef("ud2"), StringRef(""), true);
  } else {
    WarningFn = M.getOrInsertFunction("__msan_warning", IRB.getVoidTy(), NULL);
  }
  MsanCopyOriginFn = M.getOrInsertFunction("__msan_copy_origin",
    IRB.getVoidTy(), IRB.getInt8PtrTy(), IRB.getInt8PtrTy(), IntptrTy, NULL);
  MsanSetAllocaOriginFn = M.getOrInsertFunction("__msan_set_alloca_origin",
    IRB.getVoidTy(),
    IRB.getInt8PtrTy(), IntptrTy, IRB.getInt8PtrTy(), NULL);
  MsanPoisonStackFn = M.getOrInsertFunction("__msan_poison_stack",
    IRB.getVoidTy(), IRB.getInt8PtrTy(), IntptrTy, NULL);
  MemmoveFn = M.getOrInsertFunction("memmove",
    IRB.getInt8PtrTy(), IRB.getInt8PtrTy(), IRB.getInt8PtrTy(), IntptrTy, NULL);
<<<<<<< HEAD
  MemcpyFn = M.getOrInsertFunction("memcpy",
    IRB.getInt8PtrTy(), IRB.getInt8PtrTy(), IRB.getInt8PtrTy(), IntptrTy, NULL);
  MemsetFn = M.getOrInsertFunction("memset",
    IRB.getInt8PtrTy(), IRB.getInt8PtrTy(), IRB.getInt32Ty(), IntptrTy, NULL);
=======
>>>>>>> a814142f

  // Create globals.
  RetvalTLS = new GlobalVariable(M, ArrayType::get(IRB.getInt64Ty(), 8),
    false, GlobalVariable::ExternalLinkage, 0, "__msan_retval_tls",
    0, GlobalVariable::GeneralDynamicTLSModel);
  RetvalOriginTLS = new GlobalVariable(M, OriginTy,
    false, GlobalVariable::ExternalLinkage, 0, "__msan_retval_origin_tls",
    0, GlobalVariable::GeneralDynamicTLSModel);

  ParamTLS = new GlobalVariable(M, ArrayType::get(IRB.getInt64Ty(), 1000),
    false, GlobalVariable::ExternalLinkage, 0, "__msan_param_tls", 0,
    GlobalVariable::GeneralDynamicTLSModel);
  ParamOriginTLS = new GlobalVariable(M, ArrayType::get(OriginTy, 1000),
    false, GlobalVariable::ExternalLinkage, 0, "__msan_param_origin_tls", 0,
    GlobalVariable::GeneralDynamicTLSModel);

  VAArgTLS = new GlobalVariable(M, ArrayType::get(IRB.getInt64Ty(), 1000),
    false, GlobalVariable::ExternalLinkage, 0, "__msan_va_arg_tls", 0,
    GlobalVariable::GeneralDynamicTLSModel);
  VAArgOverflowSizeTLS = new GlobalVariable(M, IRB.getInt64Ty(),
    false, GlobalVariable::ExternalLinkage, 0,
    "__msan_va_arg_overflow_size_tls", 0,
    GlobalVariable::GeneralDynamicTLSModel);
  OriginTLS = new GlobalVariable(M, IRB.getInt32Ty(),
    false, GlobalVariable::ExternalLinkage, 0, "__msan_origin_tls", 0,
    GlobalVariable::GeneralDynamicTLSModel);
  return true;
}

namespace {
// This class does all the work for a given function. Store and Load
// instructions store and load corresponding shadow and origin
// values. Most instructions propagate shadow from arguments to their
// return values. Certain instructions (most importantly, BranchInst)
// test their shadow and print reports (with a runtime call) if it's
// non-zero.
struct MemorySanitizerVisitor : public InstVisitor<MemorySanitizerVisitor> {
  Function &F;
  MemorySanitizer &MS;
  SmallVector<PHINode *, 16> ShadowPHINodes, OriginPHINodes;
  ValueMap<Value*, Value*> ShadowMap, OriginMap;
  Value *VAArgTLSCopy;
  Value *VAArgOverflowSize;
  bool InsertChecks;

  // An unfortunate workaround for asymmetric lowering of va_arg stuff.
  // See a comment in visitCallSite for more details.
  static const unsigned AMD64GpEndOffset = 48; // AMD64 ABI Draft 0.99.6 p3.5.7
  static const unsigned AMD64FpEndOffset = 176;

  struct ShadowOriginAndInsertPoint {
    Instruction *Shadow;
    Instruction *Origin;
    Instruction *OrigIns;
    ShadowOriginAndInsertPoint(Instruction *S, Instruction *O, Instruction *I)
      : Shadow(S), Origin(O), OrigIns(I) { }
    ShadowOriginAndInsertPoint() : Shadow(0), Origin(0), OrigIns(0) { }
  };
  SmallVector<ShadowOriginAndInsertPoint, 16> InstrumentationList;

  SmallVector<CallInst*, 16> VAStartInstrumentationList;


  MemorySanitizerVisitor(Function &Func, MemorySanitizer &Msan)
    : F(Func), MS(Msan), VAArgTLSCopy(0), VAArgOverflowSize(0) {
    InsertChecks = !MS.BL->isIn(F);
    DEBUG(if (!InsertChecks)
          dbgs() << "MemorySanitizer is not inserting checks into '"
                 << F.getName() << "'\n");
  }

  void materializeChecks() {
    for (size_t i = 0, n = InstrumentationList.size(); i < n; i++) {
      Instruction *Shadow = InstrumentationList[i].Shadow;
      Instruction *OrigIns = InstrumentationList[i].OrigIns;
      IRBuilder<> IRB(OrigIns);
      DEBUG(dbgs() << "  SHAD0 : " << *Shadow << "\n");
      Value *ConvertedShadow = convertToShadowTyNoVec(Shadow, IRB);
      DEBUG(dbgs() << "  SHAD1 : " << *ConvertedShadow << "\n");
      Value *Cmp = IRB.CreateICmpNE(ConvertedShadow,
          getCleanShadow(ConvertedShadow), "_mscmp");
      Instruction *CheckTerm = SplitBlockAndInsertIfThen(cast<Instruction>(Cmp),
          /* Unreachable */ false, MS.ColdCallWeights);

      IRB.SetInsertPoint(CheckTerm);
      if (ClTrackOrigins) {
        Instruction *Origin = InstrumentationList[i].Origin;
        IRB.CreateStore(Origin ? (Value*)Origin : (Value*)IRB.getInt32(0),
            MS.OriginTLS);
      }
      CallInst *Call = IRB.CreateCall(MS.WarningFn);
      Call->setDebugLoc(OrigIns->getDebugLoc());
      DEBUG(dbgs() << "  CHECK: " << *Cmp << "\n");
    }
    DEBUG(dbgs() << "DONE:\n" << F);
  }

  /// \brief Add MemorySanitizer instrumentation to a function.
  bool runOnFunction() {
    if (!MS.TD) return false;
    // Iterate all BBs in depth-first order and create shadow instructions
    // for all instructions (where applicable).
    // For PHI nodes we create dummy shadow PHIs which will be finalized later.
    for (df_iterator<BasicBlock*> DI = df_begin(&F.getEntryBlock()),
         DE = df_end(&F.getEntryBlock()); DI != DE; ++DI) {
      BasicBlock *BB = *DI;
      visit(*BB);
    }

    // Finalize PHI nodes.
    for (size_t i = 0, n = ShadowPHINodes.size(); i < n; i++) {
      PHINode *PN = ShadowPHINodes[i];
      PHINode *PNS = cast<PHINode>(getShadow(PN));
      PHINode *PNO = ClTrackOrigins ? cast<PHINode>(getOrigin(PN)) : 0;
      size_t NumValues = PN->getNumIncomingValues();
      for (size_t v = 0; v < NumValues; v++) {
        PNS->addIncoming(getShadow(PN, v), PN->getIncomingBlock(v));
        if (PNO)
          PNO->addIncoming(getOrigin(PN, v), PN->getIncomingBlock(v));
      }
    }

    if (!VAStartInstrumentationList.empty()) {
      // If there is a va_start in this function, make a backup copy of
      // va_arg_tls somewhere in the function entry block.
      IRBuilder<> IRB(F.getEntryBlock().getFirstNonPHI());
      VAArgOverflowSize = IRB.CreateLoad(MS.VAArgOverflowSizeTLS);
      Value *CopySize =
          IRB.CreateAdd(ConstantInt::get(MS.IntptrTy, AMD64FpEndOffset),
          VAArgOverflowSize);
      VAArgTLSCopy = IRB.CreateAlloca(Type::getInt8Ty(*MS.C), CopySize);
      IRB.CreateMemCpy(VAArgTLSCopy, MS.VAArgTLS, CopySize, 8);
    }

    // Instrument va_start.
    // Copy va_list shadow from TLS.
    for (size_t i = 0, n = VAStartInstrumentationList.size(); i < n; i++) {
      CallInst *OrigInst = VAStartInstrumentationList[i];
      IRBuilder<> IRB(OrigInst->getNextNode());
      Value *VAListTag = OrigInst->getArgOperand(0);

      Value *RegSaveAreaPtrPtr = IRB.CreateIntToPtr(
          IRB.CreateAdd(IRB.CreatePtrToInt(VAListTag, MS.IntptrTy),
                        ConstantInt::get(MS.IntptrTy, 16)),
          Type::getInt64PtrTy(*MS.C));
      Value *RegSaveAreaPtr = IRB.CreateLoad(RegSaveAreaPtrPtr);
      Value *RegSaveAreaShadowPtr =
          getShadowPtr(RegSaveAreaPtr, IRB.getInt8Ty(), IRB);
      IRB.CreateMemCpy(RegSaveAreaShadowPtr, VAArgTLSCopy,
                       AMD64FpEndOffset, 16);

      Value *OverflowArgAreaPtrPtr = IRB.CreateIntToPtr(
          IRB.CreateAdd(IRB.CreatePtrToInt(VAListTag, MS.IntptrTy),
                        ConstantInt::get(MS.IntptrTy, 8)),
          Type::getInt64PtrTy(*MS.C));
      Value *OverflowArgAreaPtr = IRB.CreateLoad(OverflowArgAreaPtrPtr);
      Value *OverflowArgAreaShadowPtr =
          getShadowPtr(OverflowArgAreaPtr, IRB.getInt8Ty(), IRB);
      Value *SrcPtr =
          getShadowPtrForVAArgument(VAArgTLSCopy, IRB, AMD64FpEndOffset);
      IRB.CreateMemCpy(OverflowArgAreaShadowPtr, SrcPtr, VAArgOverflowSize, 16);
    }

    materializeChecks();

    return true;
  }

  /// \brief Compute the shadow type that corresponds to a given Value.
  Type *getShadowTy(Value *V) {
    return getShadowTy(V->getType());
  }

  /// \brief Compute the shadow type that corresponds to a given Type.
  Type *getShadowTy(Type *OrigTy) {
    if (!OrigTy->isSized()) {
      return 0;
    }
    // For integer type, shadow is the same as the original type.
    // This may return weird-sized types like i1.
    if (IntegerType *IT = dyn_cast<IntegerType>(OrigTy))
      return IT;
    if (VectorType *VT = dyn_cast<VectorType>(OrigTy))
      return VectorType::getInteger(VT);
    if (StructType *ST = dyn_cast<StructType>(OrigTy)) {
      SmallVector<Type*, 4> Elements;
      for (unsigned i = 0, n = ST->getNumElements(); i < n; i++)
        Elements.push_back(getShadowTy(ST->getElementType(i)));
      StructType *Res = StructType::get(*MS.C, Elements, ST->isPacked());
      DEBUG(dbgs() << "getShadowTy: " << *ST << " ===> " << *Res << "\n");
      return Res;
    }
    uint32_t TypeSize = MS.TD->getTypeStoreSizeInBits(OrigTy);
    return IntegerType::get(*MS.C, TypeSize);
  }

  /// \brief Flatten a vector type.
  Type *getShadowTyNoVec(Type *ty) {
    if (VectorType *vt = dyn_cast<VectorType>(ty))
      return IntegerType::get(*MS.C, vt->getBitWidth());
    return ty;
  }

  /// \brief Convert a shadow value to it's flattened variant.
  Value *convertToShadowTyNoVec(Value *V, IRBuilder<> &IRB) {
    Type *Ty = V->getType();
    Type *NoVecTy = getShadowTyNoVec(Ty);
    if (Ty == NoVecTy) return V;
    return IRB.CreateBitCast(V, NoVecTy);
  }

  /// \brief Compute the shadow address that corresponds to a given application
  /// address.
  ///
  /// Shadow = Addr & ~ShadowMask.
  Value *getShadowPtr(Value *Addr, Type *ShadowTy,
                      IRBuilder<> &IRB) {
    Value *ShadowLong =
        IRB.CreateAnd(IRB.CreatePointerCast(Addr, MS.IntptrTy),
                      ConstantInt::get(MS.IntptrTy, ~MS.ShadowMask));
    return IRB.CreateIntToPtr(ShadowLong, PointerType::get(ShadowTy, 0));
  }

  /// \brief Compute the origin address that corresponds to a given application
  /// address.
  ///
  /// OriginAddr = (ShadowAddr + OriginOffset) & ~3ULL
  ///            = Addr & (~ShadowAddr & ~3ULL) + OriginOffset
  Value *getOriginPtr(Value *Addr, IRBuilder<> &IRB) {
    Value *ShadowLong =
        IRB.CreateAnd(IRB.CreatePointerCast(Addr, MS.IntptrTy),
                      ConstantInt::get(MS.IntptrTy, ~MS.ShadowMask & ~3ULL));
    Value *Add =
        IRB.CreateAdd(ShadowLong,
                      ConstantInt::get(MS.IntptrTy, MS.OriginOffset));
    return IRB.CreateIntToPtr(Add, PointerType::get(IRB.getInt32Ty(), 0));
  }

  /// \brief Compute the shadow address for a given function argument.
  ///
  /// Shadow = ParamTLS+ArgOffset.
  Value *getShadowPtrForArgument(Value *A, IRBuilder<> &IRB,
                                 int ArgOffset) {
    Value *Base = IRB.CreatePointerCast(MS.ParamTLS, MS.IntptrTy);
    Base = IRB.CreateAdd(Base, ConstantInt::get(MS.IntptrTy, ArgOffset));
    return IRB.CreateIntToPtr(Base, PointerType::get(getShadowTy(A), 0),
                              "_msarg");
  }

  /// \brief Compute the origin address for a given function argument.
  Value *getOriginPtrForArgument(Value *A, IRBuilder<> &IRB,
                                 int ArgOffset) {
    if (!ClTrackOrigins) return 0;
    Value *Base = IRB.CreatePointerCast(MS.ParamOriginTLS, MS.IntptrTy);
    Base = IRB.CreateAdd(Base, ConstantInt::get(MS.IntptrTy, ArgOffset));
    return IRB.CreateIntToPtr(Base, PointerType::get(MS.OriginTy, 0),
                              "_msarg_o");
  }

  /// \brief Compute the shadow address for a given va_arg.
  Value *getShadowPtrForVAArgument(Value *A, IRBuilder<> &IRB,
                                    int ArgOffset) {
    Value *Base = IRB.CreatePointerCast(MS.VAArgTLS, MS.IntptrTy);
    Base = IRB.CreateAdd(Base, ConstantInt::get(MS.IntptrTy, ArgOffset));
    return IRB.CreateIntToPtr(Base, PointerType::get(getShadowTy(A), 0),
                              "_msarg");
  }

  /// \brief Compute the shadow address for a retval.
  Value *getShadowPtrForRetval(Value *A, IRBuilder<> &IRB) {
    Value *Base = IRB.CreatePointerCast(MS.RetvalTLS, MS.IntptrTy);
    return IRB.CreateIntToPtr(Base, PointerType::get(getShadowTy(A), 0),
                              "_msret");
  }

  /// \brief Compute the origin address for a retval.
  Value *getOriginPtrForRetval(IRBuilder<> &IRB) {
    // We keep a single origin for the entire retval. Might be too optimistic.
    return MS.RetvalOriginTLS;
  }

  /// \brief Set SV to be the shadow value for V.
  void setShadow(Value *V, Value *SV) {
    assert(!ShadowMap.count(V) && "Values may only have one shadow");
    ShadowMap[V] = SV;
  }

  /// \brief Set Origin to be the origin value for V.
  void setOrigin(Value *V, Value *Origin) {
    if (!ClTrackOrigins) return;
    assert(!OriginMap.count(V) && "Values may only have one origin");
    DEBUG(dbgs() << "ORIGIN: " << *V << "  ==> " << *Origin << "\n");
    OriginMap[V] = Origin;
  }

  /// \brief Create a clean shadow value for a given value.
  ///
  /// Clean shadow (all zeroes) means all bits of the value are defined
  /// (initialized).
  Value *getCleanShadow(Value *V) {
    Type *ShadowTy = getShadowTy(V);
    if (!ShadowTy)
      return 0;
    return Constant::getNullValue(ShadowTy);
  }

  /// \brief Create a dirty shadow of a given shadow type.
  Constant *getPoisonedShadow(Type *ShadowTy) {
    assert(ShadowTy);
    if (isa<IntegerType>(ShadowTy) || isa<VectorType>(ShadowTy))
      return Constant::getAllOnesValue(ShadowTy);
    StructType *ST = cast<StructType>(ShadowTy);
    SmallVector<Constant *, 4> Vals;
    for (unsigned i = 0, n = ST->getNumElements(); i < n; i++)
      Vals.push_back(getPoisonedShadow(ST->getElementType(i)));
    return ConstantStruct::get(ST, Vals);
  }

  /// \brief Create a clean (zero) origin.
  Value *getCleanOrigin() {
    return Constant::getNullValue(MS.OriginTy);
  }

  /// \brief Get the shadow value for a given Value.
  ///
  /// This function either returns the value set earlier with setShadow,
  /// or extracts if from ParamTLS (for function arguments).
  Value *getShadow(Value *V) {
    if (Instruction *I = dyn_cast<Instruction>(V)) {
      // For instructions the shadow is already stored in the map.
      Value *Shadow = ShadowMap[V];
      if (!Shadow) {
        DEBUG(dbgs() << "No shadow: " << *V << "\n" << *(I->getParent()));
        assert(Shadow && "No shadow for a value");
      }
      return Shadow;
    }
    if (UndefValue *U = dyn_cast<UndefValue>(V)) {
      Value *AllOnes = getPoisonedShadow(getShadowTy(V));
      DEBUG(dbgs() << "Undef: " << *U << " ==> " << *AllOnes << "\n");
      return AllOnes;
    }
    if (Argument *A = dyn_cast<Argument>(V)) {
      // For arguments we compute the shadow on demand and store it in the map.
      Value **ShadowPtr = &ShadowMap[V];
      if (*ShadowPtr)
        return *ShadowPtr;
      Function *F = A->getParent();
      IRBuilder<> EntryIRB(F->getEntryBlock().getFirstNonPHI());
      unsigned ArgOffset = 0;
      for (Function::arg_iterator AI = F->arg_begin(), AE = F->arg_end();
           AI != AE; ++AI) {
        if (!AI->getType()->isSized()) {
          DEBUG(dbgs() << "Arg is not sized\n");
          continue;
        }
        unsigned Size = AI->hasByValAttr()
          ? MS.TD->getTypeAllocSize(AI->getType()->getPointerElementType())
          : MS.TD->getTypeAllocSize(AI->getType());
        if (A == AI) {
          Value *Base = getShadowPtrForArgument(AI, EntryIRB, ArgOffset);
          if (AI->hasByValAttr()) {
            // ByVal pointer itself has clean shadow. We copy the actual
            // argument shadow to the underlying memory.
            Value *Cpy = EntryIRB.CreateMemCpy(
                getShadowPtr(V, EntryIRB.getInt8Ty(), EntryIRB),
                Base, Size, AI->getParamAlignment());
            DEBUG(dbgs() << "  ByValCpy: " << *Cpy << "\n");
            *ShadowPtr = getCleanShadow(V);
          } else {
            *ShadowPtr = EntryIRB.CreateLoad(Base);
          }
          DEBUG(dbgs() << "  ARG:    "  << *AI << " ==> " <<
                **ShadowPtr << "\n");
          if (ClTrackOrigins)
            setOrigin(A, EntryIRB.CreateLoad(
                getOriginPtrForArgument(AI, EntryIRB, ArgOffset)));
        }
        ArgOffset += DataLayout::RoundUpAlignment(Size, 8);
      }
      assert(*ShadowPtr && "Could not find shadow for an argument");
      return *ShadowPtr;
    }
    // For everything else the shadow is zero.
    return getCleanShadow(V);
  }

  /// \brief Get the shadow for i-th argument of the instruction I.
  Value *getShadow(Instruction *I, int i) {
    return getShadow(I->getOperand(i));
  }

  /// \brief Get the origin for a value.
  Value *getOrigin(Value *V) {
    if (!ClTrackOrigins) return 0;
    if (isa<Instruction>(V) || isa<Argument>(V)) {
      Value *Origin = OriginMap[V];
      if (!Origin) {
        DEBUG(dbgs() << "NO ORIGIN: " << *V << "\n");
        Origin = getCleanOrigin();
      }
      return Origin;
    }
    return getCleanOrigin();
  }

  /// \brief Get the origin for i-th argument of the instruction I.
  Value *getOrigin(Instruction *I, int i) {
    return getOrigin(I->getOperand(i));
  }

  /// \brief Remember the place where a shadow check should be inserted.
  ///
  /// This location will be later instrumented with a check that will print a
  /// UMR warning in runtime if the value is not fully defined.
  void insertCheck(Value *Val, Instruction *OrigIns) {
    assert(Val);
    if (!InsertChecks) return;
    Instruction *Shadow = dyn_cast_or_null<Instruction>(getShadow(Val));
    if (!Shadow) return;
    Type *ShadowTy = Shadow->getType();
    assert((isa<IntegerType>(ShadowTy) || isa<VectorType>(ShadowTy)) &&
           "Can only insert checks for integer and vector shadow types");
    Instruction *Origin = dyn_cast_or_null<Instruction>(getOrigin(Val));
    InstrumentationList.push_back(
        ShadowOriginAndInsertPoint(Shadow, Origin, OrigIns));
  }

  //------------------- Visitors.

  /// \brief Instrument LoadInst
  ///
  /// Loads the corresponding shadow and (optionally) origin.
  /// Optionally, checks that the load address is fully defined.
  void visitLoadInst(LoadInst &I) {
    Type *LoadTy = I.getType();
    assert(LoadTy->isSized() && "Load type must have size");
    IRBuilder<> IRB(&I);
    Type *ShadowTy = getShadowTy(&I);
    Value *Addr = I.getPointerOperand();
    Value *ShadowPtr = getShadowPtr(Addr, ShadowTy, IRB);
    setShadow(&I, IRB.CreateAlignedLoad(ShadowPtr, I.getAlignment(), "_msld"));

    if (ClTrapOnDirtyAccess)
      insertCheck(I.getPointerOperand(), &I);

    if (ClTrackOrigins)
      setOrigin(&I, IRB.CreateAlignedLoad(getOriginPtr(Addr, IRB), I.getAlignment()));
  }

  /// \brief Instrument StoreInst
  ///
  /// Stores the corresponding shadow and (optionally) origin.
  /// Optionally, checks that the store address is fully defined.
  /// Volatile stores check that the value being stored is fully defined.
  void visitStoreInst(StoreInst &I) {
    IRBuilder<> IRB(&I);
    Value *Val = I.getValueOperand();
    Value *Addr = I.getPointerOperand();
    Value *Shadow = getShadow(Val);
    Value *ShadowPtr = getShadowPtr(Addr, Shadow->getType(), IRB);

    StoreInst *NewSI = IRB.CreateAlignedStore(Shadow, ShadowPtr, I.getAlignment());
    DEBUG(dbgs() << "  STORE: " << *NewSI << "\n");
    // If the store is volatile, add a check.
    if (I.isVolatile())
      insertCheck(Val, &I);
    if (ClTrapOnDirtyAccess)
      insertCheck(Addr, &I);

    if (ClTrackOrigins)
      IRB.CreateAlignedStore(getOrigin(Val), getOriginPtr(Addr, IRB), I.getAlignment());
  }

  // Casts.
  void visitSExtInst(SExtInst &I) {
    IRBuilder<> IRB(&I);
    setShadow(&I, IRB.CreateSExt(getShadow(&I, 0), I.getType(), "_msprop"));
    setOrigin(&I, getOrigin(&I, 0));
  }

  void visitZExtInst(ZExtInst &I) {
    IRBuilder<> IRB(&I);
    setShadow(&I, IRB.CreateZExt(getShadow(&I, 0), I.getType(), "_msprop"));
    setOrigin(&I, getOrigin(&I, 0));
  }

  void visitTruncInst(TruncInst &I) {
    IRBuilder<> IRB(&I);
    setShadow(&I, IRB.CreateTrunc(getShadow(&I, 0), I.getType(), "_msprop"));
    setOrigin(&I, getOrigin(&I, 0));
  }

  void visitBitCastInst(BitCastInst &I) {
    IRBuilder<> IRB(&I);
    setShadow(&I, IRB.CreateBitCast(getShadow(&I, 0), getShadowTy(&I)));
    setOrigin(&I, getOrigin(&I, 0));
  }

  void visitPtrToIntInst(PtrToIntInst &I) {
    IRBuilder<> IRB(&I);
    setShadow(&I, IRB.CreateIntCast(getShadow(&I, 0), getShadowTy(&I), false,
            "_msprop_ptrtoint"));
    setOrigin(&I, getOrigin(&I, 0));
  }

  void visitIntToPtrInst(IntToPtrInst &I) {
    IRBuilder<> IRB(&I);
    setShadow(&I, IRB.CreateIntCast(getShadow(&I, 0), getShadowTy(&I), false,
            "_msprop_inttoptr"));
    setOrigin(&I, getOrigin(&I, 0));
  }

  void visitFPToSIInst(CastInst& I) { handleShadowOr(I); }
  void visitFPToUIInst(CastInst& I) { handleShadowOr(I); }
  void visitSIToFPInst(CastInst& I) { handleShadowOr(I); }
  void visitUIToFPInst(CastInst& I) { handleShadowOr(I); }
  void visitFPExtInst(CastInst& I) { handleShadowOr(I); }
  void visitFPTruncInst(CastInst& I) { handleShadowOr(I); }

  /// \brief Propagate shadow for bitwise AND.
  ///
  /// This code is exact, i.e. if, for example, a bit in the left argument
  /// is defined and 0, then neither the value not definedness of the
  /// corresponding bit in B don't affect the resulting shadow.
  void visitAnd(BinaryOperator &I) {
    IRBuilder<> IRB(&I);
    //  "And" of 0 and a poisoned value results in unpoisoned value.
    //  1&1 => 1;     0&1 => 0;     p&1 => p;
    //  1&0 => 0;     0&0 => 0;     p&0 => 0;
    //  1&p => p;     0&p => 0;     p&p => p;
    //  S = (S1 & S2) | (V1 & S2) | (S1 & V2)
    Value *S1 = getShadow(&I, 0);
    Value *S2 = getShadow(&I, 1);
    Value *V1 = I.getOperand(0);
    Value *V2 = I.getOperand(1);
    if (V1->getType() != S1->getType()) {
      V1 = IRB.CreateIntCast(V1, S1->getType(), false);
      V2 = IRB.CreateIntCast(V2, S2->getType(), false);
    }
    Value *S1S2 = IRB.CreateAnd(S1, S2);
    Value *V1S2 = IRB.CreateAnd(V1, S2);
    Value *S1V2 = IRB.CreateAnd(S1, V2);
    setShadow(&I, IRB.CreateOr(S1S2, IRB.CreateOr(V1S2, S1V2)));
    setOriginForNaryOp(I);
  }

  void visitOr(BinaryOperator &I) {
    IRBuilder<> IRB(&I);
    //  "Or" of 1 and a poisoned value results in unpoisoned value.
    //  1|1 => 1;     0|1 => 1;     p|1 => 1;
    //  1|0 => 1;     0|0 => 0;     p|0 => p;
    //  1|p => 1;     0|p => p;     p|p => p;
    //  S = (S1 & S2) | (~V1 & S2) | (S1 & ~V2)
    Value *S1 = getShadow(&I, 0);
    Value *S2 = getShadow(&I, 1);
    Value *V1 = IRB.CreateNot(I.getOperand(0));
    Value *V2 = IRB.CreateNot(I.getOperand(1));
    if (V1->getType() != S1->getType()) {
      V1 = IRB.CreateIntCast(V1, S1->getType(), false);
      V2 = IRB.CreateIntCast(V2, S2->getType(), false);
    }
    Value *S1S2 = IRB.CreateAnd(S1, S2);
    Value *V1S2 = IRB.CreateAnd(V1, S2);
    Value *S1V2 = IRB.CreateAnd(S1, V2);
    setShadow(&I, IRB.CreateOr(S1S2, IRB.CreateOr(V1S2, S1V2)));
    setOriginForNaryOp(I);
  }

  /// \brief Propagate origin for an instruction.
  ///
  /// This is a general case of origin propagation. For an Nary operation,
  /// is set to the origin of an argument that is not entirely initialized.
  /// It does not matter which one is picked if all arguments are initialized.
  void setOriginForNaryOp(Instruction &I) {
    if (!ClTrackOrigins) return;
    IRBuilder<> IRB(&I);
    Value *Origin = getOrigin(&I, 0);
    for (unsigned Op = 1, n = I.getNumOperands(); Op < n; ++Op) {
      Value *S = convertToShadowTyNoVec(getShadow(&I, Op - 1), IRB);
      Origin = IRB.CreateSelect(IRB.CreateICmpNE(S, getCleanShadow(S)),
                                Origin, getOrigin(&I, Op));
    }
    setOrigin(&I, Origin);
  }

  /// \brief Propagate shadow for a binary operation.
  ///
  /// Shadow = Shadow0 | Shadow1, all 3 must have the same type.
  /// Bitwise OR is selected as an operation that will never lose even a bit of
  /// poison.
  void handleShadowOrBinary(Instruction &I) {
    IRBuilder<> IRB(&I);
    Value *Shadow0 = getShadow(&I, 0);
    Value *Shadow1 = getShadow(&I, 1);
    setShadow(&I, IRB.CreateOr(Shadow0, Shadow1, "_msprop"));
    setOriginForNaryOp(I);
  }

  bool hasStructArgumentOrRetVal(CallInst &I) {
    for (unsigned Op = 0, n = I.getNumArgOperands(); Op < n; ++Op)
      if (I.getArgOperand(Op)->getType()->isStructTy())
        return true;
    if (I.getType()->isStructTy())
      return true;
    return false;
  }

  // Cast between two shadow types, extending or truncating as necessary.
  Value* CreateShadowCast(IRBuilder<>& IRB, Value* V, Type* dstTy) {
    Type* srcTy = V->getType();
    if (dstTy->isIntegerTy() && srcTy->isIntegerTy())
      return IRB.CreateIntCast(V, dstTy, false);
    if (dstTy->isVectorTy() && srcTy->isVectorTy() &&
        dstTy->getVectorNumElements() == srcTy->getVectorNumElements())
      return IRB.CreateIntCast(V, dstTy, false);
    size_t srcSizeInBits = srcTy->isVectorTy() ?
      srcTy->getVectorNumElements() * srcTy->getScalarSizeInBits() :
      srcTy->getPrimitiveSizeInBits();
    size_t dstSizeInBits = dstTy->isVectorTy() ?
      dstTy->getVectorNumElements() * dstTy->getScalarSizeInBits() :
      dstTy->getPrimitiveSizeInBits();
    Value* V1 = IRB.CreateBitCast(V, Type::getIntNTy(*MS.C, srcSizeInBits));
    Value* V2 = IRB.CreateIntCast(V1, Type::getIntNTy(*MS.C, dstSizeInBits), false);
    return IRB.CreateBitCast(V2, dstTy);
    // TODO: handle struct types.
  }

  /// \brief Propagate shadow for arbitrary operation.
  ///
  /// This is a general case of shadow propagation, used in all cases where we
  /// don't know and/or care about what the operation actually does.
  /// It converts all input shadow values to a common type (extending or
  /// truncating as necessary), and bitwise OR's them.
  ///
  /// This is much cheaper than inserting checks (i.e. requiring inputs to be
  /// fully initialized), and less prone to false positives.
  // FIXME: is the casting actually correct?
  // FIXME: merge this with handleShadowOrBinary.
  void handleShadowOr(Instruction &I) {
    IRBuilder<> IRB(&I);
    Value *Shadow = getShadow(&I, 0);
    for (unsigned Op = 1, n = I.getNumOperands(); Op < n; ++Op)
      Shadow = IRB.CreateOr(Shadow,
          CreateShadowCast(IRB, getShadow(&I, Op), Shadow->getType()),
          "_msprop");
    Shadow = CreateShadowCast(IRB, Shadow, getShadowTy(&I));
    setShadow(&I, Shadow);
    setOriginForNaryOp(I);
  }

  void visitFAdd(BinaryOperator &I) { handleShadowOrBinary(I); }
  void visitFSub(BinaryOperator &I) { handleShadowOrBinary(I); }
  void visitFMul(BinaryOperator &I) { handleShadowOrBinary(I); }
  void visitAdd(BinaryOperator &I) { handleShadowOrBinary(I); }
  void visitSub(BinaryOperator &I) { handleShadowOrBinary(I); }
  void visitXor(BinaryOperator &I) { handleShadowOrBinary(I); }
  void visitMul(BinaryOperator &I) { handleShadowOrBinary(I); }

  void handleDiv(Instruction &I) {
    IRBuilder<> IRB(&I);
    // Strict on the second argument.
    insertCheck(I.getOperand(1), &I);
    setShadow(&I, getShadow(&I, 0));
    setOrigin(&I, getOrigin(&I, 0));
  }

  void visitUDiv(BinaryOperator &I) { handleDiv(I); }
  void visitSDiv(BinaryOperator &I) { handleDiv(I); }
  void visitFDiv(BinaryOperator &I) { handleDiv(I); }
  void visitURem(BinaryOperator &I) { handleDiv(I); }
  void visitSRem(BinaryOperator &I) { handleDiv(I); }
  void visitFRem(BinaryOperator &I) { handleDiv(I); }

  /// \brief Instrument == and != comparisons.
  ///
  /// Sometimes the comparison result is known even if some of the bits of the
  /// arguments are not.
  void handleEqualityComparison(ICmpInst &I) {
    IRBuilder<> IRB(&I);
    Value *A = I.getOperand(0);
    Value *B = I.getOperand(1);
    Value *Sa = getShadow(A);
    Value *Sb = getShadow(B);
    if (A->getType()->isPointerTy())
      A = IRB.CreatePointerCast(A, MS.IntptrTy);
    if (B->getType()->isPointerTy())
      B = IRB.CreatePointerCast(B, MS.IntptrTy);
    // A == B  <==>  (C = A^B) == 0
    // A != B  <==>  (C = A^B) != 0
    // Sc = Sa | Sb
    Value *C = IRB.CreateXor(A, B);
    Value *Sc = IRB.CreateOr(Sa, Sb);
    // Now dealing with i = (C == 0) comparison (or C != 0, does not matter now)
    // Result is defined if one of the following is true
    // * there is a defined 1 bit in C
    // * C is fully defined
    // Si = !(C & ~Sc) && Sc
    Value *Zero = Constant::getNullValue(Sc->getType());
    Value *MinusOne = Constant::getAllOnesValue(Sc->getType());
    Value *Si = IRB.CreateAnd(IRB.CreateICmpNE(Sc, Zero),
        IRB.CreateICmpEQ(IRB.CreateAnd(IRB.CreateXor(Sc, MinusOne), C), Zero));
    Si->setName("_msprop_icmp");
    setShadow(&I, Si);
    setOriginForNaryOp(I);
  }

  void handleSignedRelationalComparison(ICmpInst &I) {
    // Handle (x<0) and (0>=x) comparisons by propagating the highest bit of the
    // shadow.
    Constant *constOp0 = dyn_cast<Constant>(I.getOperand(0));
    Constant *constOp1 = dyn_cast<Constant>(I.getOperand(1));
    Value* op = NULL;
    CmpInst::Predicate pre = I.getPredicate();
    if (constOp0 && constOp0->isNullValue() &&
        (pre == CmpInst::ICMP_SGT || pre == CmpInst::ICMP_SLE)) {
      op = I.getOperand(1);
    } else if (constOp1 && constOp1->isNullValue() &&
        (pre == CmpInst::ICMP_SLT || pre == CmpInst::ICMP_SGE)) {
      op = I.getOperand(0);
    }
    if (op) {
      IRBuilder<> IRB(&I);
      Value* Shadow = IRB.CreateICmpSLT(getShadow(op),
          getCleanShadow(op), "_msprop_icmpslt");
      setShadow(&I, Shadow);
      setOrigin(&I, getOrigin(op));
    } else {
      handleShadowOr(I);
    }
  }

  void visitICmpInst(ICmpInst &I) {
    if (ClHandleICmp && I.isEquality())
      handleEqualityComparison(I);
    else if (ClHandleICmp && I.isSigned() && I.isRelational())
      handleSignedRelationalComparison(I);
    else
      handleShadowOr(I);
  }

  void visitFCmpInst(FCmpInst &I) {
    handleShadowOr(I);
  }

  void handleShift(BinaryOperator &I) {
    IRBuilder<> IRB(&I);
    // If any of the S2 bits are poisoned, the whole thing is poisoned.
    // Otherwise perform the same shift on S1.
    Value *S1 = getShadow(&I, 0);
    Value *S2 = getShadow(&I, 1);
    Value *S2Conv = IRB.CreateSExt(IRB.CreateICmpNE(S2, getCleanShadow(S2)),
                                   S2->getType());
    Value *V2 = I.getOperand(1);
    Value *Shift = IRB.CreateBinOp(I.getOpcode(), S1, V2);
    setShadow(&I, IRB.CreateOr(Shift, S2Conv));
    setOriginForNaryOp(I);
  }

  void visitShl(BinaryOperator &I) { handleShift(I); }
  void visitAShr(BinaryOperator &I) { handleShift(I); }
  void visitLShr(BinaryOperator &I) { handleShift(I); }

<<<<<<< HEAD
=======
  void visitMemSetInst(MemSetInst &I) {
    IRBuilder<> IRB(&I);
    Value *Ptr = I.getArgOperand(0);
    Value *Val = I.getArgOperand(1);
    Value *ShadowPtr = getShadowPtr(Ptr, Val->getType(), IRB);
    Value *ShadowVal = getCleanShadow(Val);
    Value *Size = I.getArgOperand(2);
    unsigned Align = I.getAlignment();
    bool isVolatile = I.isVolatile();

    IRB.CreateMemSet(ShadowPtr, ShadowVal, Size, Align, isVolatile);
  }

  void visitMemCpyInst(MemCpyInst &I) {
    IRBuilder<> IRB(&I);
    Value *Dst = I.getArgOperand(0);
    Value *Src = I.getArgOperand(1);
    Type *ElementType = dyn_cast<PointerType>(Dst->getType())->getElementType();
    Value *ShadowDst = getShadowPtr(Dst, ElementType, IRB);
    Value *ShadowSrc = getShadowPtr(Src, ElementType, IRB);
    Value *Size = I.getArgOperand(2);
    unsigned Align = I.getAlignment();
    bool isVolatile = I.isVolatile();

    IRB.CreateMemCpy(ShadowDst, ShadowSrc, Size, Align, isVolatile);
    if (ClTrackOrigins)
      IRB.CreateCall3(MS.MsanCopyOriginFn, Dst, Src, Size);
  }

>>>>>>> a814142f
  /// \brief Instrument llvm.memmove
  ///
  /// At this point we don't know if llvm.memmove will be inlined or not.
  /// If we don't instrument it and it gets inlined,
  /// our interceptor will not kick in and we will lose the memmove.
  /// If we instrument the call here, but it does not get inlined,
  /// we will memove the shadow twice: which is bad in case
  /// of overlapping regions. So, we simply lower the intrinsic to a call.
  ///
  /// Similar situation exists for memcpy and memset, but for those functions
  /// calling instrumentation twice does not lead to incorrect results.
  void visitMemMoveInst(MemMoveInst &I) {
    IRBuilder<> IRB(&I);
    IRB.CreateCall3(MS.MemmoveFn,
        IRB.CreatePointerCast(I.getArgOperand(0), IRB.getInt8PtrTy()),
        IRB.CreatePointerCast(I.getArgOperand(1), IRB.getInt8PtrTy()),
        IRB.CreateIntCast(I.getArgOperand(2), MS.IntptrTy, false));
    I.eraseFromParent();
  }

<<<<<<< HEAD
  // Similar to memmove: avoid copying shadow twice.
  // This is somewhat unfortunate as it may slowdown small constant memcpys.
  // FIXME: consider doing manual inline for small constant sizes and proper
  // alignment.
  void handleMemCpy(MemCpyInst &I) {
    IRBuilder<> IRB(&I);
    IRB.CreateCall3(MS.MemcpyFn,
        IRB.CreatePointerCast(I.getArgOperand(0), IRB.getInt8PtrTy()),
        IRB.CreatePointerCast(I.getArgOperand(1), IRB.getInt8PtrTy()),
        IRB.CreateIntCast(I.getArgOperand(2), MS.IntptrTy, false));
    I.eraseFromParent();
  }

  // Same as memcpy.
  void handleMemSet(MemSetInst &I) {
    IRBuilder<> IRB(&I);
    IRB.CreateCall3(MS.MemsetFn,
        IRB.CreatePointerCast(I.getArgOperand(0), IRB.getInt8PtrTy()),
        IRB.CreateIntCast(I.getArgOperand(1), IRB.getInt32Ty(), false),
        IRB.CreateIntCast(I.getArgOperand(2), MS.IntptrTy, false));
    I.eraseFromParent();
  }

  void handleVAStart(IntrinsicInst &I) {
=======
  void visitVAStartInst(VAStartInst &I) {
>>>>>>> a814142f
    IRBuilder<> IRB(&I);
    VAStartInstrumentationList.push_back(&I);
    Value *VAListTag = I.getArgOperand(0);
    Value *ShadowPtr = getShadowPtr(VAListTag, IRB.getInt8Ty(), IRB);

    // Unpoison the whole __va_list_tag.
    // FIXME: magic ABI constants.
    IRB.CreateMemSet(ShadowPtr, Constant::getNullValue(IRB.getInt8Ty()),
        /* size */24, /* alignment */16, false);
  }

  void visitVACopyInst(VACopyInst &I) {
    IRBuilder<> IRB(&I);
    Value *VAListTag = I.getArgOperand(0);
    Value *ShadowPtr = getShadowPtr(VAListTag, IRB.getInt8Ty(), IRB);

    // Unpoison the whole __va_list_tag.
    // FIXME: magic ABI constants.
    IRB.CreateMemSet(ShadowPtr, Constant::getNullValue(IRB.getInt8Ty()),
        /* size */ 24, /* alignment */ 16, false);
  }

  enum ArgClass { ARG_GP, ARG_FP, ARG_MEMORY };

  ArgClass classifyArgument(Value* arg) {
    // A very rough approximation of X86_64 argument classification rules.
    Type *T = arg->getType();
    if (T->isFPOrFPVectorTy() || T->isX86_MMXTy())
      return ARG_FP;
    if (T->isIntegerTy() && T->getPrimitiveSizeInBits() <= 64)
      return ARG_GP;
    if (T->isPointerTy())
      return ARG_GP;
    return ARG_MEMORY;
  }

  // GET_INTRINSIC_MODREF_BEHAVIOR requires that ModRefBehaviour definition is
  // in scope.
  struct Dummy : public AliasAnalysis {
    static ModRefBehavior getIntrinsicModRefBehaviour(Intrinsic::ID iid) {
#define GET_INTRINSIC_MODREF_BEHAVIOR
#include "llvm/Intrinsics.gen"
#undef GET_INTRINSIC_MODREF_BEHAVIOR
    }
  };

  void handleUnknownIntrinsic(IntrinsicInst &I) {
    // TODO: handle struct types in CreateShadowCast
    if (hasStructArgumentOrRetVal(I)) {
      visitInstruction(I);
      return;
    }

    if (I.getNumArgOperands() == 0) {
      visitInstruction(I);
      return;
    }

    Intrinsic::ID iid = I.getIntrinsicID();
    AliasAnalysis::ModRefBehavior modref =
      Dummy::getIntrinsicModRefBehaviour(iid);
    bool readsMemory =
      (modref == AliasAnalysis::OnlyReadsArgumentPointees ||
          modref == AliasAnalysis::OnlyReadsMemory);
    bool writesMemory =
      (modref == AliasAnalysis::OnlyAccessesArgumentPointees ||
          modref == AliasAnalysis::UnknownModRefBehavior);
    assert(!(readsMemory && writesMemory));

    // See if we need to propagate shadow at all.
    if (!writesMemory && I.getType()->isVoidTy()) {
      visitInstruction(I);
      return;
    }

    int pointerOpIdx = -1;
    Type* MemAccessType = NULL;
    for (unsigned i = 0, n = I.getNumArgOperands(); i < n; ++i) {
      Value* Op = I.getArgOperand(i);
      if (Op->getType()->isPointerTy()) {
        if (pointerOpIdx < 0) {
          pointerOpIdx = i;
        } else {
          // Two pointer operands? Meh.
          visitInstruction(I);
          return;
        }
      } else if (!MemAccessType) {
        MemAccessType = Op->getType();
      }
    }

    if (pointerOpIdx < 0 && (readsMemory || writesMemory)) {
      // No idea how to handle this.
      visitInstruction(I);
      return;
    }

    if (!MemAccessType)
      MemAccessType = I.getType();

    if (MemAccessType->isVoidTy()) {
      // Can't figure out memory access size.
      visitInstruction(I);
      return;
    }

    Type* MemAccessShadowTy = getShadowTy(MemAccessType);

    DEBUG(dbgs() << (readsMemory ? "read" : (writesMemory ? "write" :
           "nomem")) << " intrinsic: " << I << "\n");
    DEBUG(dbgs() << "pointer argument: " << pointerOpIdx << "\n");
    DEBUG(dbgs() << "memory access type: " << *MemAccessType << "\n");
    DEBUG(dbgs() << "shadow type: " << *MemAccessShadowTy << "\n");

    IRBuilder<> IRB(&I);

    // Calculate OR'ed shadow of all scalar (or vector of scalars) arguments.
    Value* Shadow = NULL;
    Value* Origin = NULL;
    for (int i = 0, n = I.getNumArgOperands(); i < n; ++i) {
      // For nomem intrinsics, we mix in the shadow of the pointer argument,
      // as well.
      if (i == pointerOpIdx && (readsMemory || writesMemory)) continue;
      Value* Op = I.getArgOperand(i);
      Value* OpShadow = CreateShadowCast(IRB, getShadow(Op), MemAccessShadowTy);
      if (!Shadow)
        Shadow = OpShadow;
      else
        Shadow = IRB.CreateOr(Shadow, OpShadow, "_msprop");
      if (ClTrackOrigins) {
        Value* OpOrigin = getOrigin(Op);
        if (!Origin) {
          Origin = OpOrigin;
        } else {
          assert(Shadow);
          Value *S = convertToShadowTyNoVec(Shadow, IRB);
          Origin = IRB.CreateSelect(IRB.CreateICmpNE(S, getCleanShadow(S)),
              Origin, OpOrigin);
        }
      }
    }

    // Read shadow by the pointer argument and mix it in.
    if (pointerOpIdx >= 0 && readsMemory) {
      Value *Op = I.getArgOperand(pointerOpIdx);
      Value *ShadowPtr = getShadowPtr(Op, MemAccessShadowTy, IRB);
      // FIXME: do we know anything at all about this load alignment?
      // The same goes for the store below.
      Value* OpShadow = IRB.CreateAlignedLoad(ShadowPtr, 1, "_msld");
      if (!Shadow)
        Shadow = OpShadow;
      else
        Shadow = IRB.CreateOr(Shadow, OpShadow, "_msprop");
      if (ClTrackOrigins) {
        Value* MemOrigin = IRB.CreateAlignedLoad(getOriginPtr(Op, IRB), 1);
        if (!Origin) {
          Origin = MemOrigin;
        } else {
          assert(Shadow);
          Value *S = convertToShadowTyNoVec(Shadow, IRB);
          Origin = IRB.CreateSelect(IRB.CreateICmpNE(S, getCleanShadow(S)),
              Origin, MemOrigin);
        }
      }
    }

    assert(Shadow);
    if (ClTrackOrigins) assert(Origin);

    // Store shadow by the pointer argument.
    if (pointerOpIdx >= 0 && writesMemory) {
      Value *Op = I.getArgOperand(pointerOpIdx);
      Value *ShadowPtr = getShadowPtr(Op, MemAccessShadowTy, IRB);
      IRB.CreateAlignedStore(Shadow, ShadowPtr, 1);
      if (ClTrackOrigins)
        IRB.CreateAlignedStore(Origin, getOriginPtr(Op, IRB), 1);
    }

    if (!I.getType()->isVoidTy()) {
      Shadow = CreateShadowCast(IRB, Shadow, getShadowTy(&I));
      setShadow(&I, Shadow);
      if (ClTrackOrigins)
        setOrigin(&I, Origin);
    }
  }

  void handleBswap(IntrinsicInst &I) {
    IRBuilder<> IRB(&I);
    Value *Op = I.getArgOperand(0);
    Type *OpType = Op->getType();
    Function *BswapFunc = Intrinsic::getDeclaration(F.getParent(),
        Intrinsic::bswap, ArrayRef<Type*>(&OpType, 1));
    setShadow(&I, IRB.CreateCall(BswapFunc, getShadow(Op)));
    setOrigin(&I, getOrigin(Op));
  }

  void handleIntrinsicInst(IntrinsicInst &I) {
    switch (I.getIntrinsicID()) {
    case llvm::Intrinsic::memset:
      handleMemSet(*dyn_cast<MemSetInst>(&I)); break;
    case llvm::Intrinsic::memcpy:
      handleMemCpy(*dyn_cast<MemCpyInst>(&I)); break;
    case llvm::Intrinsic::memmove:
      handleMemMove(*dyn_cast<MemMoveInst>(&I)); break;
    case llvm::Intrinsic::vastart:
      handleVAStart(I); break;
    case llvm::Intrinsic::vacopy:
      handleVACopy(I); break;
    case llvm::Intrinsic::bswap:
      handleBswap(I); break;
    default:
      handleUnknownIntrinsic(I);
    }
  }

  void visitCallSite(CallSite CS) {
    Instruction &I = *CS.getInstruction();
    assert((CS.isCall() || CS.isInvoke()) && "Unknown type of CallSite");
    if (CS.isCall()) {
      // Allow only tail calls with the same types, otherwise
      // we may have a false positive: shadow for a non-void RetVal
      // will get propagated to a void RetVal.
      CallInst *Call = cast<CallInst>(&I);

      if (Call->isTailCall() && Call->getType() != Call->getParent()->getType())
        Call->setTailCall(false);
<<<<<<< HEAD
      if (IntrinsicInst* II = dyn_cast<IntrinsicInst>(&I)) {
        handleIntrinsicInst(*II);
=======
      if (isa<IntrinsicInst>(&I)) {
        // All intrinsics we care about are handled in corresponding visit*
        // methods. Add checks for the arguments, mark retval as clean.
        visitInstruction(I);
>>>>>>> a814142f
        return;
      }

      // HACK: We are going to insert code that relies on the fact that the
      // callee will become a non-readonly function after it is instrumented by
      // us. To avoid this code being optimized out, mark this function
      // non-readonly in advance.
      if (Function *Func = Call->getCalledFunction()) {
        // Clear out readonly/readnone attributes.
        AttrBuilder B;
        B.addAttribute(Attributes::ReadOnly)
          .addAttribute(Attributes::ReadNone);
        Func->removeAttribute(AttrListPtr::FunctionIndex,
            Attributes::get(Func->getContext(), B));
      }
    }
    IRBuilder<> IRB(&I);
    unsigned ArgOffset = 0;
    DEBUG(dbgs() << "  CallSite: " << I << "\n");
    for (CallSite::arg_iterator ArgIt = CS.arg_begin(), End = CS.arg_end();
         ArgIt != End; ++ArgIt) {
      Value *A = *ArgIt;
      unsigned i = ArgIt - CS.arg_begin();
      if (!A->getType()->isSized()) {
        DEBUG(dbgs() << "Arg " << i << " is not sized: " << I << "\n");
        continue;
      }
      unsigned Size = 0;
      Value *Store = 0;
      // Compute the Shadow for arg even if it is ByVal, because
      // in that case getShadow() will copy the actual arg shadow to
      // __msan_param_tls.
      Value *ArgShadow = getShadow(A);
      Value *ArgShadowBase = getShadowPtrForArgument(A, IRB, ArgOffset);
      DEBUG(dbgs() << "  Arg#" << i << ": " << *A <<
            " Shadow: " << *ArgShadow << "\n");
      if (CS.paramHasAttr(i + 1, Attributes::ByVal)) {
        assert(A->getType()->isPointerTy() &&
            "ByVal argument is not a pointer!");
        Size = MS.TD->getTypeAllocSize(A->getType()->getPointerElementType());
        unsigned Alignment = CS.getParamAlignment(i + 1);
        Store = IRB.CreateMemCpy(ArgShadowBase,
                                 getShadowPtr(A, Type::getInt8Ty(*MS.C), IRB),
                                 Size, Alignment);
      } else {
        Size = MS.TD->getTypeAllocSize(A->getType());
        Store = IRB.CreateStore(ArgShadow, ArgShadowBase);
      }
      if (ClTrackOrigins)
        IRB.CreateStore(getOrigin(A),
                        getOriginPtrForArgument(A, IRB, ArgOffset));
      assert(Size != 0 && Store != 0);
      DEBUG(dbgs() << "  Param:" << *Store << "\n");
      ArgOffset += DataLayout::RoundUpAlignment(Size, 8);
    }
    DEBUG(dbgs() << "  done with call args\n");
    // For VarArg functions, store the argument shadow in an ABI-specific format
    // that corresponds to va_list layout.
    // We do this because Clang lowers va_arg in the frontend, and this pass
    // only sees the low level code that deals with va_list internals.
    // A much easier alternative (provided that Clang emits va_arg instructions)
    // would have been to associate each live instance of va_list with a copy of
    // MSanParamTLS, and extract shadow on va_arg() call in the argument list
    // order.
    FunctionType *FT = cast<FunctionType>(CS.getCalledValue()->getType()->
        getContainedType(0));
    if (FT->isVarArg()) {
      unsigned GpOffset = 0;
      unsigned FpOffset = AMD64GpEndOffset;
      unsigned OverflowOffset = AMD64FpEndOffset;
      for (CallSite::arg_iterator ArgIt = CS.arg_begin(), End = CS.arg_end();
           ArgIt != End; ++ArgIt) {
        Value *A = *ArgIt;
        ArgClass arg_class = classifyArgument(A);
        if (arg_class == ARG_GP && GpOffset >= AMD64GpEndOffset)
          arg_class = ARG_MEMORY;
        if (arg_class == ARG_FP && FpOffset >= AMD64FpEndOffset)
          arg_class = ARG_MEMORY;
        Value *Base;
        switch (arg_class) {
        case ARG_GP:
          Base = getShadowPtrForVAArgument(A, IRB, GpOffset);
          GpOffset += 8;
          break;
        case ARG_FP:
          Base = getShadowPtrForVAArgument(A, IRB, FpOffset);
          FpOffset += 16;
          break;
        case ARG_MEMORY:
          Base = getShadowPtrForVAArgument(A, IRB, OverflowOffset);
          OverflowOffset += DataLayout::RoundUpAlignment(
              MS.TD->getTypeAllocSize(A->getType()), 8);
        }
        IRB.CreateStore(getShadow(A), Base);
      }
      IRB.CreateStore(ConstantInt::get(MS.VAArgOverflowSizeTLS->getType()->
              getElementType(), OverflowOffset - AMD64FpEndOffset),
          MS.VAArgOverflowSizeTLS);
    }
    // Now, get the shadow for the RetVal.
    if (!I.getType()->isSized()) return;
    IRBuilder<> IRBBefore(&I);
    // Untill we have full dynamic coverage, make sure the retval shadow is 0.
    Value *Base = getShadowPtrForRetval(&I, IRBBefore);
    IRBBefore.CreateStore(getCleanShadow(&I), Base);
    Instruction *NextInsn = 0;
    if (CS.isCall()) {
      NextInsn = I.getNextNode();
    } else {
      BasicBlock *NormalDest = cast<InvokeInst>(&I)->getNormalDest();
      if (!NormalDest->getSinglePredecessor()) {
        // FIXME: this case is tricky, so we are just conservative here.
        // Perhaps we need to split the edge between this BB and NormalDest,
        // but a naive attempt to use SplitEdge leads to a crash.
        setShadow(&I, getCleanShadow(&I));
        setOrigin(&I, getCleanOrigin());
        return;
      }
      NextInsn = NormalDest->getFirstInsertionPt();
      assert(NextInsn &&
          "Could not find insertion point for retval shadow load");
    }
    IRBuilder<> IRBAfter(NextInsn);
    setShadow(&I, IRBAfter.CreateLoad(getShadowPtrForRetval(&I, IRBAfter),
                                      "_msret"));
    if (ClTrackOrigins)
      setOrigin(&I, IRBAfter.CreateLoad(getOriginPtrForRetval(IRBAfter)));
  }

  void visitReturnInst(ReturnInst &I) {
    IRBuilder<> IRB(&I);
    if (Value *RetVal = I.getReturnValue()) {
      // Set the shadow for the RetVal.
      Value *Shadow = getShadow(RetVal);
      Value *ShadowPtr = getShadowPtrForRetval(RetVal, IRB);
      DEBUG(dbgs() << "Return: " << *Shadow << "\n" << *ShadowPtr << "\n");
      IRB.CreateStore(Shadow, ShadowPtr);
      if (ClTrackOrigins)
        IRB.CreateStore(getOrigin(RetVal), getOriginPtrForRetval(IRB));
    }
  }

  void visitPHINode(PHINode &I) {
    IRBuilder<> IRB(&I);
    ShadowPHINodes.push_back(&I);
    setShadow(&I, IRB.CreatePHI(getShadowTy(&I), I.getNumIncomingValues(),
                                "_msphi_s"));
    if (ClTrackOrigins)
      setOrigin(&I, IRB.CreatePHI(MS.OriginTy, I.getNumIncomingValues(),
                                  "_msphi_o"));
  }

  void visitAllocaInst(AllocaInst &I) {
    setShadow(&I, getCleanShadow(&I));
    if (!ClPoisonStack) return;
    IRBuilder<> IRB(I.getNextNode());
    uint64_t Size = MS.TD->getTypeAllocSize(I.getAllocatedType());
    if (ClPoisonStackWithCall) {
      IRB.CreateCall2(MS.MsanPoisonStackFn,
                      IRB.CreatePointerCast(&I, IRB.getInt8PtrTy()),
                      ConstantInt::get(MS.IntptrTy, Size));
    } else {
      Value *ShadowBase = getShadowPtr(&I, Type::getInt8PtrTy(*MS.C), IRB);
      IRB.CreateMemSet(ShadowBase, IRB.getInt8(ClPoisonStackPattern),
                       Size, I.getAlignment());
    }

    if (ClTrackOrigins) {
      setOrigin(&I, getCleanOrigin());
      SmallString<2048> StackDescriptionStorage;
      raw_svector_ostream StackDescription(StackDescriptionStorage);
      // We create a string with a description of the stack allocation and
      // pass it into __msan_set_alloca_origin.
      // It will be printed by the run-time if stack-originated UMR is found.
      // The first 4 bytes of the string are set to '----' and will be replaced
      // by __msan_va_arg_overflow_size_tls at the first call.
      StackDescription << "----" << I.getName() << "@" << F.getName();
      Value *Descr =
          createPrivateNonConstGlobalForString(*F.getParent(),
                                               StackDescription.str());
      IRB.CreateCall3(MS.MsanSetAllocaOriginFn,
                      IRB.CreatePointerCast(&I, IRB.getInt8PtrTy()),
                      ConstantInt::get(MS.IntptrTy, Size),
                      IRB.CreatePointerCast(Descr, IRB.getInt8PtrTy()));
    }
  }

  void visitSelectInst(SelectInst& I) {
    IRBuilder<> IRB(&I);
    setShadow(&I,  IRB.CreateSelect(I.getCondition(),
            getShadow(I.getTrueValue()), getShadow(I.getFalseValue()),
            "_msprop"));
    if (ClTrackOrigins)
      setOrigin(&I, IRB.CreateSelect(I.getCondition(),
            getOrigin(I.getTrueValue()), getOrigin(I.getFalseValue())));
  }

  void visitLandingPadInst(LandingPadInst &I) {
    // Do nothing.
    // See http://code.google.com/p/memory-sanitizer/issues/detail?id=1
    setShadow(&I, getCleanShadow(&I));
    setOrigin(&I, getCleanOrigin());
  }

  void visitGetElementPtrInst(GetElementPtrInst &I) {
    handleShadowOr(I);
  }

  void visitExtractValueInst(ExtractValueInst &I) {
    IRBuilder<> IRB(&I);
    Value *Agg = I.getAggregateOperand();
    DEBUG(dbgs() << "ExtractValue:  " << I << "\n");
    Value *AggShadow = getShadow(Agg);
    DEBUG(dbgs() << "   AggShadow:  " << *AggShadow << "\n");
    Value *ResShadow = IRB.CreateExtractValue(AggShadow, I.getIndices());
    DEBUG(dbgs() << "   ResShadow:  " << *ResShadow << "\n");
    setShadow(&I, ResShadow);
    setOrigin(&I, getCleanOrigin());
  }

  void visitInsertValueInst(InsertValueInst &I) {
    IRBuilder<> IRB(&I);
    DEBUG(dbgs() << "InsertValue:  " << I << "\n");
    Value *AggShadow = getShadow(I.getAggregateOperand());
    Value *InsShadow = getShadow(I.getInsertedValueOperand());
    DEBUG(dbgs() << "   AggShadow:  " << *AggShadow << "\n");
    DEBUG(dbgs() << "   InsShadow:  " << *InsShadow << "\n");
    Value *Res = IRB.CreateInsertValue(AggShadow, InsShadow, I.getIndices());
    DEBUG(dbgs() << "   Res:        " << *Res << "\n");
    setShadow(&I, Res);
    setOrigin(&I, getCleanOrigin());
  }

  void dumpInst(Instruction &I) {
    if (CallInst *CI = dyn_cast<CallInst>(&I)) {
      errs() << "ZZZ call " << CI->getCalledFunction()->getName() << "\n";
    } else {
      errs() << "ZZZ " << I.getOpcodeName() << "\n";
    }
    errs() << "QQQ " << I << "\n";
  }

  void visitResumeInst(ResumeInst &I) {
    DEBUG(dbgs() << "Resume: " << I << "\n");
    // Nothing to do here.
  }

  void visitInstruction(Instruction &I) {
    // Everything else: stop propagating and check for poisoned shadow.
    if (ClDumpStrictInstructions)
      dumpInst(I);
    DEBUG(dbgs() << "DEFAULT: " << I << "\n");
    for (size_t i = 0, n = I.getNumOperands(); i < n; i++)
      insertCheck(I.getOperand(i), &I);
    setShadow(&I, getCleanShadow(&I));
    setOrigin(&I, getCleanOrigin());
  }
};

}  // namespace

bool MemorySanitizer::runOnFunction(Function &F) {
  MemorySanitizerVisitor Visitor(F, *this);

  // Clear out readonly/readnone attributes.
  AttrBuilder B;
  B.addAttribute(Attributes::ReadOnly)
    .addAttribute(Attributes::ReadNone);
  F.removeAttribute(AttrListPtr::FunctionIndex,
      Attributes::get(F.getContext(), B));

  return Visitor.runOnFunction();
}<|MERGE_RESOLUTION|>--- conflicted
+++ resolved
@@ -236,13 +236,10 @@
     IRB.getVoidTy(), IRB.getInt8PtrTy(), IntptrTy, NULL);
   MemmoveFn = M.getOrInsertFunction("memmove",
     IRB.getInt8PtrTy(), IRB.getInt8PtrTy(), IRB.getInt8PtrTy(), IntptrTy, NULL);
-<<<<<<< HEAD
   MemcpyFn = M.getOrInsertFunction("memcpy",
     IRB.getInt8PtrTy(), IRB.getInt8PtrTy(), IRB.getInt8PtrTy(), IntptrTy, NULL);
   MemsetFn = M.getOrInsertFunction("memset",
     IRB.getInt8PtrTy(), IRB.getInt8PtrTy(), IRB.getInt32Ty(), IntptrTy, NULL);
-=======
->>>>>>> a814142f
 
   // Create globals.
   RetvalTLS = new GlobalVariable(M, ArrayType::get(IRB.getInt64Ty(), 8),
@@ -1006,38 +1003,6 @@
   void visitAShr(BinaryOperator &I) { handleShift(I); }
   void visitLShr(BinaryOperator &I) { handleShift(I); }
 
-<<<<<<< HEAD
-=======
-  void visitMemSetInst(MemSetInst &I) {
-    IRBuilder<> IRB(&I);
-    Value *Ptr = I.getArgOperand(0);
-    Value *Val = I.getArgOperand(1);
-    Value *ShadowPtr = getShadowPtr(Ptr, Val->getType(), IRB);
-    Value *ShadowVal = getCleanShadow(Val);
-    Value *Size = I.getArgOperand(2);
-    unsigned Align = I.getAlignment();
-    bool isVolatile = I.isVolatile();
-
-    IRB.CreateMemSet(ShadowPtr, ShadowVal, Size, Align, isVolatile);
-  }
-
-  void visitMemCpyInst(MemCpyInst &I) {
-    IRBuilder<> IRB(&I);
-    Value *Dst = I.getArgOperand(0);
-    Value *Src = I.getArgOperand(1);
-    Type *ElementType = dyn_cast<PointerType>(Dst->getType())->getElementType();
-    Value *ShadowDst = getShadowPtr(Dst, ElementType, IRB);
-    Value *ShadowSrc = getShadowPtr(Src, ElementType, IRB);
-    Value *Size = I.getArgOperand(2);
-    unsigned Align = I.getAlignment();
-    bool isVolatile = I.isVolatile();
-
-    IRB.CreateMemCpy(ShadowDst, ShadowSrc, Size, Align, isVolatile);
-    if (ClTrackOrigins)
-      IRB.CreateCall3(MS.MsanCopyOriginFn, Dst, Src, Size);
-  }
-
->>>>>>> a814142f
   /// \brief Instrument llvm.memmove
   ///
   /// At this point we don't know if llvm.memmove will be inlined or not.
@@ -1058,12 +1023,11 @@
     I.eraseFromParent();
   }
 
-<<<<<<< HEAD
   // Similar to memmove: avoid copying shadow twice.
   // This is somewhat unfortunate as it may slowdown small constant memcpys.
   // FIXME: consider doing manual inline for small constant sizes and proper
   // alignment.
-  void handleMemCpy(MemCpyInst &I) {
+  void visitMemCpyInst(MemCpyInst &I) {
     IRBuilder<> IRB(&I);
     IRB.CreateCall3(MS.MemcpyFn,
         IRB.CreatePointerCast(I.getArgOperand(0), IRB.getInt8PtrTy()),
@@ -1073,7 +1037,7 @@
   }
 
   // Same as memcpy.
-  void handleMemSet(MemSetInst &I) {
+  void visitMemSetInst(MemSetInst &I) {
     IRBuilder<> IRB(&I);
     IRB.CreateCall3(MS.MemsetFn,
         IRB.CreatePointerCast(I.getArgOperand(0), IRB.getInt8PtrTy()),
@@ -1082,10 +1046,7 @@
     I.eraseFromParent();
   }
 
-  void handleVAStart(IntrinsicInst &I) {
-=======
   void visitVAStartInst(VAStartInst &I) {
->>>>>>> a814142f
     IRBuilder<> IRB(&I);
     VAStartInstrumentationList.push_back(&I);
     Value *VAListTag = I.getArgOperand(0);
@@ -1283,22 +1244,12 @@
     setOrigin(&I, getOrigin(Op));
   }
 
-  void handleIntrinsicInst(IntrinsicInst &I) {
+  void visitIntrinsicInst(IntrinsicInst &I) {
     switch (I.getIntrinsicID()) {
-    case llvm::Intrinsic::memset:
-      handleMemSet(*dyn_cast<MemSetInst>(&I)); break;
-    case llvm::Intrinsic::memcpy:
-      handleMemCpy(*dyn_cast<MemCpyInst>(&I)); break;
-    case llvm::Intrinsic::memmove:
-      handleMemMove(*dyn_cast<MemMoveInst>(&I)); break;
-    case llvm::Intrinsic::vastart:
-      handleVAStart(I); break;
-    case llvm::Intrinsic::vacopy:
-      handleVACopy(I); break;
     case llvm::Intrinsic::bswap:
       handleBswap(I); break;
     default:
-      handleUnknownIntrinsic(I);
+      handleUnknownIntrinsic(I); break;
     }
   }
 
@@ -1313,17 +1264,9 @@
 
       if (Call->isTailCall() && Call->getType() != Call->getParent()->getType())
         Call->setTailCall(false);
-<<<<<<< HEAD
-      if (IntrinsicInst* II = dyn_cast<IntrinsicInst>(&I)) {
-        handleIntrinsicInst(*II);
-=======
-      if (isa<IntrinsicInst>(&I)) {
-        // All intrinsics we care about are handled in corresponding visit*
-        // methods. Add checks for the arguments, mark retval as clean.
-        visitInstruction(I);
->>>>>>> a814142f
-        return;
-      }
+
+      assert(!isa<IntrinsicInst>(&I) &&
+          "intrinsics should be intercepted elsewhere");
 
       // HACK: We are going to insert code that relies on the fact that the
       // callee will become a non-readonly function after it is instrumented by
