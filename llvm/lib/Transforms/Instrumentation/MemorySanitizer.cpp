--- conflicted
+++ resolved
@@ -1246,14 +1246,9 @@
       Value *ArgShadowBase = getShadowPtrForArgument(A, IRB, ArgOffset);
       DEBUG(dbgs() << "  Arg#" << i << ": " << *A <<
             " Shadow: " << *ArgShadow << "\n");
-<<<<<<< HEAD
-      if (CS.paramHasAttr(i + 1, Attributes::ByVal)) {
-        assert(A->getType()->isPointerTy());
-=======
       if (CS.paramHasAttr(i + 1, Attribute::ByVal)) {
         assert(A->getType()->isPointerTy() &&
             "ByVal argument is not a pointer!");
->>>>>>> 899ac57d
         Size = MS.TD->getTypeAllocSize(A->getType()->getPointerElementType());
         unsigned Alignment = CS.getParamAlignment(i + 1);
         Store = IRB.CreateMemCpy(ArgShadowBase,
