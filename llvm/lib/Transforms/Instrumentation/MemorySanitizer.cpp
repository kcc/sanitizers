//===-- MemorySanitizer.cpp - detector of uninitialized reads -------------===//
//
//                     The LLVM Compiler Infrastructure
//
// This file is distributed under the University of Illinois Open Source
// License. See LICENSE.TXT for details.
//
//===----------------------------------------------------------------------===//
/// \file
/// This file is a part of MemorySanitizer, a detector of uninitialized
/// reads.
///
/// Status: early prototype.
///
/// The algorithm of the tool is similar to Memcheck
/// (http://goo.gl/QKbem). We associate a few shadow bits with every
/// byte of the application memory, poison the shadow of the malloc-ed
/// or alloca-ed memory, load the shadow bits on every memory read,
/// propagate the shadow bits through some of the arithmetic
/// instruction (including MOV), store the shadow bits on every memory
/// write, report a bug on some other instructions (e.g. JMP) if the
/// associated shadow is poisoned.
///
/// But there are differences too. The first and the major one:
/// compiler instrumentation instead of binary instrumentation. This
/// gives us much better register allocation, possible compiler
/// optimizations and a fast start-up. But this brings the major issue
/// as well: msan needs to see all program events, including system
/// calls and reads/writes in system libraries, so we either need to
/// compile *everything* with msan or use a binary translation
/// component (e.g. DynamoRIO) to instrument pre-built libraries.
/// Another difference from Memcheck is that we use 8 shadow bits per
/// byte of application memory and use a direct shadow mapping. This
/// greatly simplifies the instrumentation code and avoids races on
/// shadow updates (Memcheck is single-threaded so races are not a
/// concern there. Memcheck uses 2 shadow bits per byte with a slow
/// path storage that uses 8 bits per byte).
///
/// The default value of shadow is 0, which means "clean" (not poisoned).
///
/// Every module initializer should call __msan_init to ensure that the
/// shadow memory is ready. On error, __msan_warning is called. Since
/// parameters and return values may be passed via registers, we have a
/// specialized thread-local shadow for return values
/// (__msan_retval_tls) and parameters (__msan_param_tls).
//===----------------------------------------------------------------------===//

#define DEBUG_TYPE "msan"

#include "BlackList.h"
#include "llvm/DataLayout.h"
#include "llvm/Function.h"
#include "llvm/IRBuilder.h"
#include "llvm/InlineAsm.h"
#include "llvm/IntrinsicInst.h"
#include "llvm/LLVMContext.h"
#include "llvm/MDBuilder.h"
#include "llvm/Module.h"
#include "llvm/ADT/DepthFirstIterator.h"
#include "llvm/ADT/SmallString.h"
#include "llvm/ADT/SmallVector.h"
#include "llvm/ADT/ValueMap.h"
<<<<<<< HEAD
#include "llvm/Analysis/AliasAnalysis.h"
=======
#include "llvm/Transforms/Instrumentation.h"
#include "llvm/Transforms/Utils/BasicBlockUtils.h"
#include "llvm/Transforms/Utils/ModuleUtils.h"
>>>>>>> 2aa2dee8
#include "llvm/Support/CommandLine.h"
#include "llvm/Support/Compiler.h"
#include "llvm/Support/Debug.h"
#include "llvm/Support/InstVisitor.h"
#include "llvm/Support/raw_ostream.h"
<<<<<<< HEAD
#include "llvm/Target/TargetData.h"
=======
#include "llvm/DataLayout.h"
>>>>>>> 2aa2dee8
#include "llvm/Transforms/Instrumentation.h"
#include "llvm/Transforms/Utils/BasicBlockUtils.h"
#include "llvm/Transforms/Utils/ModuleUtils.h"
#include "llvm/Type.h"

using namespace llvm;

static const uint64_t kShadowMask32 = 1ULL << 31;
static const uint64_t kShadowMask64 = 1ULL << 46;
static const uint64_t kOriginOffset32 = 1ULL << 30;
static const uint64_t kOriginOffset64 = 1ULL << 45;

// This is an important flag that makes the reports much more
// informative at the cost of greater slowdown. Not fully implemented
// yet.
// FIXME: this should be a top-level clang flag, e.g.
// -fmemory-sanitizer-full.
static cl::opt<bool> ClTrackOrigins("msan-track-origins",
       cl::desc("Track origins (allocation sites) of poisoned memory"),
       cl::Hidden, cl::init(false));
static cl::opt<bool> ClUseTrap("msan-use-trap",
       cl::desc("use trap (ud2) instead of __msan_warning"),
       cl::Hidden, cl::init(true));
static cl::opt<bool> ClPoisonStack("msan-poison-stack",
       cl::desc("poison uninitialized stack variables"),
       cl::Hidden, cl::init(true));
static cl::opt<bool> ClPoisonStackWithCall("msan-poison-stack-with-call",
       cl::desc("poison uninitialized stack variables with a call"),
       cl::Hidden, cl::init(false));
static cl::opt<int> ClPoisonStackPattern("msan-poison-stack-pattern",
       cl::desc("poison uninitialized stack variables with the given patter"),
       cl::Hidden, cl::init(0xff));

static cl::opt<bool> ClHandleICmp("msan-handle-icmp",
       cl::desc("propagate shadow through ICmpEQ and ICmpNE"),
       cl::Hidden, cl::init(true));

// This flag controls whether we check the shadow of the address
// operand of load or store. Such bugs are very rare, since load from
// a garbage address typically results in SEGV, but still happen
// (e.g. only lower bits of address are garbage, or the access happens
// early at program startup where malloc-ed memory is more likely to
// be zeroed. As of 2012-08-28 this flag adds 20% slowdown.
static cl::opt<bool> ClTrapOnDirtyAccess("msan-trap-on-dirty-access",
       cl::desc("trap on access to a pointer which has poisoned shadow"),
       cl::Hidden, cl::init(true));

static cl::opt<bool> ClDumpStrictInstructions("msan-dump-strict-instructions",
       cl::desc("print out instructions with default strict semantics"),
       cl::Hidden, cl::init(false));

static cl::opt<std::string>  ClBlackListFile("msan-blacklist",
       cl::desc("File containing the list of functions where MemorySanitizer "
                "should not report bugs"), cl::Hidden);

namespace {

/// \brief An instrumentation pass implementing detection of uninitialized
/// reads.
///
/// MemorySanitizer: instrument the code in module to find
/// uninitialized reads.
class MemorySanitizer : public FunctionPass {
public:
  MemorySanitizer() : FunctionPass(ID), TD(0) { }
  const char *getPassName() const { return "MemorySanitizer"; }
  bool runOnFunction(Function &F);
  bool doInitialization(Module &M);
  static char ID;  // Pass identification, replacement for typeid.

<<<<<<< HEAD
=======
private:
>>>>>>> 2aa2dee8
  DataLayout *TD;
  LLVMContext *C;
  Type *IntptrTy;
  Type *OriginTy;
  /// \brief Thread-local shadow storage for function parameters.
  GlobalVariable *ParamTLS;
  /// \brief Thread-local origin storage for function parameters.
  GlobalVariable *ParamOriginTLS;
  /// \brief Thread-local shadow storage for function return value.
  GlobalVariable *RetvalTLS;
  /// \brief Thread-local origin storage for function return value.
  GlobalVariable *RetvalOriginTLS;
  /// \brief Thread-local shadow storage for in-register va_arg function
  /// parameters (x86_64-specific).
  GlobalVariable *VAArgTLS;
  /// \brief Thread-local shadow storage for va_arg overflow area
  /// (x86_64-specific).
  GlobalVariable *VAArgOverflowSizeTLS;
  /// \brief Thread-local space used to pass origin value to the UMR reporting
  /// function.
  GlobalVariable *OriginTLS;

  /// \brief The run-time callback to print a warning.
  Value *WarningFn;
  /// \brief Run-time helper that copies origin info for a memory range.
  Value *MsanCopyOriginFn;
  /// \brief Run-time helper that generates a new origin value for a stack
  /// allocation.
  Value *MsanSetAllocaOriginFn;
  /// \brief Run-time helper that poisons stack on function entry.
  Value *MsanPoisonStackFn;
<<<<<<< HEAD
  Value *MemmoveFn, *MemcpyFn, *MemsetFn;
  // ShadowAddr is computed as ApplicationAddr & ~ShadowMask.
=======
  /// \brief The actual "memmove" function.
  Value *MemmoveFn;

  /// \brief Address mask used in application-to-shadow address calculation.
  /// ShadowAddr is computed as ApplicationAddr & ~ShadowMask.
>>>>>>> 2aa2dee8
  uint64_t ShadowMask;
  /// \brief Offset of the origin shadow from the "normal" shadow.
  /// OriginAddr is computed as (ShadowAddr + OriginOffset) & ~3ULL
  uint64_t OriginOffset;
  /// \brief Branch weights for error reporting.
  MDNode *ColdCallWeights;
  /// \brief The blacklist.
  OwningPtr<BlackList> BL;

  friend class MemorySanitizerVisitor;
};
}  // namespace

char MemorySanitizer::ID = 0;
INITIALIZE_PASS(MemorySanitizer, "msan",
                "MemorySanitizer: detects uninitialized reads.",
                false, false)

FunctionPass *llvm::createMemorySanitizerPass() {
  return new MemorySanitizer();
}

/// \brief Create a non-const global initialized with the given string.
///
/// Creates a writable global for Str so that we can pass it to the
/// run-time lib. Runtime uses first 4 bytes of the string to store the
/// frame ID, so the string needs to be mutable.
static GlobalVariable *createPrivateNonConstGlobalForString(Module &M,
    StringRef Str) {
  Constant *StrConst = ConstantDataArray::getString(M.getContext(), Str);
  return new GlobalVariable(M, StrConst->getType(), /*isConstant=*/false,
                            GlobalValue::PrivateLinkage, StrConst, "");
}

/// \brief Module-level initialization.
///
/// Obtains pointers to the required runtime library functions, and
/// inserts a call to __msan_init to the module's constructor list.
bool MemorySanitizer::doInitialization(Module &M) {
  TD = getAnalysisIfAvailable<DataLayout>();
  if (!TD)
    return false;
  BL.reset(new BlackList(ClBlackListFile));
  C = &(M.getContext());
  int PtrSize = TD->getPointerSizeInBits(/* AddressSpace */0);
  switch (PtrSize) {
    case 64:
      ShadowMask = kShadowMask64;
      OriginOffset = kOriginOffset64;
      break;
    case 32:
      ShadowMask = kShadowMask32;
      OriginOffset = kOriginOffset32;
      break;
    default:
      report_fatal_error("unsupported pointer size");
      break;
  }
  IntptrTy = Type::getIntNTy(*C, PtrSize);
  OriginTy = Type::getIntNTy(*C, 32);

  ColdCallWeights = MDBuilder(*C).createBranchWeights(1, 1000);

  // Insert a call to __msan_init/__msan_track_origins into the module's CTORs.
  IRBuilder<> IRB(*C);
  appendToGlobalCtors(M, cast<Function>(M.getOrInsertFunction(
        "__msan_init", IRB.getVoidTy(), 0)), 0);

  new GlobalVariable(M, IRB.getInt32Ty(), true, GlobalValue::LinkOnceODRLinkage,
                     ConstantInt::get(IRB.getInt32Ty(), ClTrackOrigins),
                     "__msan_track_origins");

  // Create the callback.
  // FIXME: this function should have "Cold" calling conv,
  // which is not yet implemented. Alternatively, we may use llvm.trap.
  if (ClUseTrap) {
    // We use inline asm because Intrinsic::trap is treated as never return.
    // We can recover from ud2 in the SIGILL handler, making it an efficient
    // way to implement a very unlikely call.
    WarningFn = InlineAsm::get(FunctionType::get(Type::getVoidTy(*C), false),
                                  StringRef("ud2"), StringRef(""), true);
  } else {
    WarningFn = M.getOrInsertFunction("__msan_warning", IRB.getVoidTy(), 0);
  }
  MsanCopyOriginFn = M.getOrInsertFunction("__msan_copy_origin",
    IRB.getVoidTy(), IRB.getInt8PtrTy(), IRB.getInt8PtrTy(), IntptrTy, 0);
  MsanSetAllocaOriginFn = M.getOrInsertFunction("__msan_set_alloca_origin",
    IRB.getVoidTy(),
    IRB.getInt8PtrTy(), IntptrTy, IRB.getInt8PtrTy(), 0);
  MsanPoisonStackFn = M.getOrInsertFunction("__msan_poison_stack",
    IRB.getVoidTy(), IRB.getInt8PtrTy(), IntptrTy, 0);
  MemmoveFn = M.getOrInsertFunction("memmove",
<<<<<<< HEAD
    IRB.getInt8PtrTy(), IRB.getInt8PtrTy(), IRB.getInt8PtrTy(), IntptrTy, NULL);
  MemcpyFn = M.getOrInsertFunction("memcpy",
    IRB.getInt8PtrTy(), IRB.getInt8PtrTy(), IRB.getInt8PtrTy(), IntptrTy, NULL);
  MemsetFn = M.getOrInsertFunction("memset",
    IRB.getInt8PtrTy(), IRB.getInt8PtrTy(), IRB.getInt32Ty(), IntptrTy, NULL);
=======
    IRB.getInt8PtrTy(), IRB.getInt8PtrTy(), IRB.getInt8PtrTy(), IntptrTy, 0);

>>>>>>> 2aa2dee8
  // Create globals.
  RetvalTLS = new GlobalVariable(M, ArrayType::get(IRB.getInt64Ty(), 8),
    false, GlobalVariable::ExternalLinkage, 0, "__msan_retval_tls",
    0, GlobalVariable::GeneralDynamicTLSModel);
  RetvalOriginTLS = new GlobalVariable(M, OriginTy,
    false, GlobalVariable::ExternalLinkage, 0, "__msan_retval_origin_tls",
    0, GlobalVariable::GeneralDynamicTLSModel);

  ParamTLS = new GlobalVariable(M, ArrayType::get(IRB.getInt64Ty(), 1000),
    false, GlobalVariable::ExternalLinkage, 0, "__msan_param_tls", 0,
    GlobalVariable::GeneralDynamicTLSModel);
  ParamOriginTLS = new GlobalVariable(M, ArrayType::get(OriginTy, 1000),
    false, GlobalVariable::ExternalLinkage, 0, "__msan_param_origin_tls", 0,
    GlobalVariable::GeneralDynamicTLSModel);

  VAArgTLS = new GlobalVariable(M, ArrayType::get(IRB.getInt64Ty(), 1000),
    false, GlobalVariable::ExternalLinkage, 0, "__msan_va_arg_tls", 0,
    GlobalVariable::GeneralDynamicTLSModel);
  VAArgOverflowSizeTLS = new GlobalVariable(M, IRB.getInt64Ty(),
    false, GlobalVariable::ExternalLinkage, 0,
    "__msan_va_arg_overflow_size_tls", 0,
    GlobalVariable::GeneralDynamicTLSModel);
  OriginTLS = new GlobalVariable(M, IRB.getInt32Ty(),
    false, GlobalVariable::ExternalLinkage, 0, "__msan_origin_tls", 0,
    GlobalVariable::GeneralDynamicTLSModel);
  return true;
}

namespace {
// This class does all the work for a given function. Store and Load
// instructions store and load corresponding shadow and origin
// values. Most instructions propagate shadow from arguments to their
// return values. Certain instructions (most importantly, BranchInst)
// test their shadow and print reports (with a runtime call) if it's
// non-zero.
struct MemorySanitizerVisitor : public InstVisitor<MemorySanitizerVisitor> {
  Function &F;
  MemorySanitizer &MS;
  SmallVector<PHINode *, 16> ShadowPHINodes, OriginPHINodes;
  ValueMap<Value*, Value*> ShadowMap, OriginMap;
  Value *VAArgTLSCopy;
  Value *VAArgOverflowSize;
  bool InsertChecks;

  // An unfortunate workaround for asymmetric lowering of va_arg stuff.
  // See a comment in visitCallSite for more details.
  static const unsigned AMD64GpEndOffset = 48; // AMD64 ABI Draft 0.99.6 p3.5.7
  static const unsigned AMD64FpEndOffset = 176;

  struct ShadowOriginAndInsertPoint {
    Instruction *Shadow;
    Instruction *Origin;
    Instruction *OrigIns;
    ShadowOriginAndInsertPoint(Instruction *S, Instruction *O, Instruction *I)
      : Shadow(S), Origin(O), OrigIns(I) { }
    ShadowOriginAndInsertPoint() : Shadow(0), Origin(0), OrigIns(0) { }
  };
  SmallVector<ShadowOriginAndInsertPoint, 16> InstrumentationList;

  SmallVector<CallInst*, 16> VAStartInstrumentationList;


  MemorySanitizerVisitor(Function &Func, MemorySanitizer &Msan)
    : F(Func), MS(Msan), VAArgTLSCopy(0), VAArgOverflowSize(0) {
    InsertChecks = !MS.BL->isIn(F);
    DEBUG(if (!InsertChecks)
          dbgs() << "MemorySanitizer is not inserting checks into '"
                 << F.getName() << "'\n");
  }

  void materializeChecks() {
    for (size_t i = 0, n = InstrumentationList.size(); i < n; i++) {
      Instruction *Shadow = InstrumentationList[i].Shadow;
      Instruction *OrigIns = InstrumentationList[i].OrigIns;
      IRBuilder<> IRB(OrigIns);
      DEBUG(dbgs() << "  SHAD0 : " << *Shadow << "\n");
      Value *ConvertedShadow = convertToShadowTyNoVec(Shadow, IRB);
      DEBUG(dbgs() << "  SHAD1 : " << *ConvertedShadow << "\n");
      Value *Cmp = IRB.CreateICmpNE(ConvertedShadow,
          getCleanShadow(ConvertedShadow), "_mscmp");
      Instruction *CheckTerm = SplitBlockAndInsertIfThen(cast<Instruction>(Cmp),
          /* Unreachable */ false, MS.ColdCallWeights);

      IRB.SetInsertPoint(CheckTerm);
      if (ClTrackOrigins) {
        Instruction *Origin = InstrumentationList[i].Origin;
        IRB.CreateStore(Origin ? (Value*)Origin : (Value*)IRB.getInt32(0),
            MS.OriginTLS);
      }
      CallInst *Call = IRB.CreateCall(MS.WarningFn);
      Call->setDebugLoc(OrigIns->getDebugLoc());
      DEBUG(dbgs() << "  CHECK: " << *Cmp << "\n");
    }
    DEBUG(dbgs() << "DONE:\n" << F);
  }

  /// \brief Add MemorySanitizer instrumentation to a function.
  bool runOnFunction() {
    if (!MS.TD) return false;
    // Iterate all BBs in depth-first order and create shadow instructions
    // for all instructions (where applicable).
    // For PHI nodes we create dummy shadow PHIs which will be finalized later.
    for (df_iterator<BasicBlock*> DI = df_begin(&F.getEntryBlock()),
         DE = df_end(&F.getEntryBlock()); DI != DE; ++DI) {
      BasicBlock *BB = *DI;
      visit(*BB);
    }

    // Finalize PHI nodes.
    for (size_t i = 0, n = ShadowPHINodes.size(); i < n; i++) {
      PHINode *PN = ShadowPHINodes[i];
      PHINode *PNS = cast<PHINode>(getShadow(PN));
      PHINode *PNO = ClTrackOrigins ? cast<PHINode>(getOrigin(PN)) : 0;
      size_t NumValues = PN->getNumIncomingValues();
      for (size_t v = 0; v < NumValues; v++) {
        PNS->addIncoming(getShadow(PN, v), PN->getIncomingBlock(v));
        if (PNO)
          PNO->addIncoming(getOrigin(PN, v), PN->getIncomingBlock(v));
      }
    }

    if (!VAStartInstrumentationList.empty()) {
      // If there is a va_start in this function, make a backup copy of
      // va_arg_tls somewhere in the function entry block.
      IRBuilder<> IRB(F.getEntryBlock().getFirstNonPHI());
      VAArgOverflowSize = IRB.CreateLoad(MS.VAArgOverflowSizeTLS);
      Value *CopySize =
          IRB.CreateAdd(ConstantInt::get(MS.IntptrTy, AMD64FpEndOffset),
          VAArgOverflowSize);
      VAArgTLSCopy = IRB.CreateAlloca(Type::getInt8Ty(*MS.C), CopySize);
      IRB.CreateMemCpy(VAArgTLSCopy, MS.VAArgTLS, CopySize, 8);
    }

    // Instrument va_start.
    // Copy va_list shadow from TLS.
    for (size_t i = 0, n = VAStartInstrumentationList.size(); i < n; i++) {
      CallInst *OrigInst = VAStartInstrumentationList[i];
      IRBuilder<> IRB(OrigInst->getNextNode());
      Value *VAListTag = OrigInst->getArgOperand(0);

      Value *RegSaveAreaPtrPtr = IRB.CreateIntToPtr(
          IRB.CreateAdd(IRB.CreatePtrToInt(VAListTag, MS.IntptrTy),
                        ConstantInt::get(MS.IntptrTy, 16)),
          Type::getInt64PtrTy(*MS.C));
      Value *RegSaveAreaPtr = IRB.CreateLoad(RegSaveAreaPtrPtr);
      Value *RegSaveAreaShadowPtr =
          getShadowPtr(RegSaveAreaPtr, IRB.getInt8Ty(), IRB);
      IRB.CreateMemCpy(RegSaveAreaShadowPtr, VAArgTLSCopy,
                       AMD64FpEndOffset, 16);

      Value *OverflowArgAreaPtrPtr = IRB.CreateIntToPtr(
          IRB.CreateAdd(IRB.CreatePtrToInt(VAListTag, MS.IntptrTy),
                        ConstantInt::get(MS.IntptrTy, 8)),
          Type::getInt64PtrTy(*MS.C));
      Value *OverflowArgAreaPtr = IRB.CreateLoad(OverflowArgAreaPtrPtr);
      Value *OverflowArgAreaShadowPtr =
          getShadowPtr(OverflowArgAreaPtr, IRB.getInt8Ty(), IRB);
      Value *SrcPtr =
          getShadowPtrForVAArgument(VAArgTLSCopy, IRB, AMD64FpEndOffset);
      IRB.CreateMemCpy(OverflowArgAreaShadowPtr, SrcPtr, VAArgOverflowSize, 16);
    }

    materializeChecks();

    return true;
  }

  /// \brief Compute the shadow type that corresponds to a given Value.
  Type *getShadowTy(Value *V) {
    return getShadowTy(V->getType());
  }

  /// \brief Compute the shadow type that corresponds to a given Type.
  Type *getShadowTy(Type *OrigTy) {
    if (!OrigTy->isSized()) {
      return 0;
    }
    // For integer type, shadow is the same as the original type.
    // This may return weird-sized types like i1.
    if (IntegerType *IT = dyn_cast<IntegerType>(OrigTy))
      return IT;
    if (VectorType *VT = dyn_cast<VectorType>(OrigTy))
      return VectorType::getInteger(VT);
    if (StructType *ST = dyn_cast<StructType>(OrigTy)) {
      SmallVector<Type*, 4> Elements;
      for (unsigned i = 0, n = ST->getNumElements(); i < n; i++)
        Elements.push_back(getShadowTy(ST->getElementType(i)));
      StructType *Res = StructType::get(*MS.C, Elements, ST->isPacked());
      DEBUG(dbgs() << "getShadowTy: " << *ST << " ===> " << *Res << "\n");
      return Res;
    }
    uint32_t TypeSize = MS.TD->getTypeStoreSizeInBits(OrigTy);
    return IntegerType::get(*MS.C, TypeSize);
  }

  /// \brief Flatten a vector type.
  Type *getShadowTyNoVec(Type *ty) {
    if (VectorType *vt = dyn_cast<VectorType>(ty))
      return IntegerType::get(*MS.C, vt->getBitWidth());
    return ty;
  }

  /// \brief Convert a shadow value to it's flattened variant.
  Value *convertToShadowTyNoVec(Value *V, IRBuilder<> &IRB) {
    Type *Ty = V->getType();
    Type *NoVecTy = getShadowTyNoVec(Ty);
    if (Ty == NoVecTy) return V;
    return IRB.CreateBitCast(V, NoVecTy);
  }

  /// \brief Compute the shadow address that corresponds to a given application
  /// address.
  ///
  /// Shadow = Addr & ~ShadowMask.
  Value *getShadowPtr(Value *Addr, Type *ShadowTy,
                      IRBuilder<> &IRB) {
    Value *ShadowLong =
        IRB.CreateAnd(IRB.CreatePointerCast(Addr, MS.IntptrTy),
                      ConstantInt::get(MS.IntptrTy, ~MS.ShadowMask));
    return IRB.CreateIntToPtr(ShadowLong, PointerType::get(ShadowTy, 0));
  }

  /// \brief Compute the origin address that corresponds to a given application
  /// address.
  ///
  /// OriginAddr = (ShadowAddr + OriginOffset) & ~3ULL
  ///            = Addr & (~ShadowAddr & ~3ULL) + OriginOffset
  Value *getOriginPtr(Value *Addr, IRBuilder<> &IRB) {
    Value *ShadowLong =
        IRB.CreateAnd(IRB.CreatePointerCast(Addr, MS.IntptrTy),
                      ConstantInt::get(MS.IntptrTy, ~MS.ShadowMask & ~3ULL));
    Value *Add =
        IRB.CreateAdd(ShadowLong,
                      ConstantInt::get(MS.IntptrTy, MS.OriginOffset));
    return IRB.CreateIntToPtr(Add, PointerType::get(IRB.getInt32Ty(), 0));
  }

  /// \brief Compute the shadow address for a given function argument.
  ///
  /// Shadow = ParamTLS+ArgOffset.
  Value *getShadowPtrForArgument(Value *A, IRBuilder<> &IRB,
                                 int ArgOffset) {
    Value *Base = IRB.CreatePointerCast(MS.ParamTLS, MS.IntptrTy);
    Base = IRB.CreateAdd(Base, ConstantInt::get(MS.IntptrTy, ArgOffset));
    return IRB.CreateIntToPtr(Base, PointerType::get(getShadowTy(A), 0),
                              "_msarg");
  }

  /// \brief Compute the origin address for a given function argument.
  Value *getOriginPtrForArgument(Value *A, IRBuilder<> &IRB,
                                 int ArgOffset) {
    if (!ClTrackOrigins) return 0;
    Value *Base = IRB.CreatePointerCast(MS.ParamOriginTLS, MS.IntptrTy);
    Base = IRB.CreateAdd(Base, ConstantInt::get(MS.IntptrTy, ArgOffset));
    return IRB.CreateIntToPtr(Base, PointerType::get(MS.OriginTy, 0),
                              "_msarg_o");
  }

  /// \brief Compute the shadow address for a given va_arg.
  Value *getShadowPtrForVAArgument(Value *A, IRBuilder<> &IRB,
                                    int ArgOffset) {
    Value *Base = IRB.CreatePointerCast(MS.VAArgTLS, MS.IntptrTy);
    Base = IRB.CreateAdd(Base, ConstantInt::get(MS.IntptrTy, ArgOffset));
    return IRB.CreateIntToPtr(Base, PointerType::get(getShadowTy(A), 0),
                              "_msarg");
  }

  /// \brief Compute the shadow address for a retval.
  Value *getShadowPtrForRetval(Value *A, IRBuilder<> &IRB) {
    Value *Base = IRB.CreatePointerCast(MS.RetvalTLS, MS.IntptrTy);
    return IRB.CreateIntToPtr(Base, PointerType::get(getShadowTy(A), 0),
                              "_msret");
  }

  /// \brief Compute the origin address for a retval.
  Value *getOriginPtrForRetval(IRBuilder<> &IRB) {
    // We keep a single origin for the entire retval. Might be too optimistic.
    return MS.RetvalOriginTLS;
  }

  /// \brief Set SV to be the shadow value for V.
  void setShadow(Value *V, Value *SV) {
    assert(!ShadowMap.count(V) && "Values may only have one shadow");
    ShadowMap[V] = SV;
  }

  /// \brief Set Origin to be the origin value for V.
  void setOrigin(Value *V, Value *Origin) {
    if (!ClTrackOrigins) return;
    assert(!OriginMap.count(V) && "Values may only have one origin");
    DEBUG(dbgs() << "ORIGIN: " << *V << "  ==> " << *Origin << "\n");
    OriginMap[V] = Origin;
  }

  /// \brief Create a clean shadow value for a given value.
  ///
  /// Clean shadow (all zeroes) means all bits of the value are defined
  /// (initialized).
  Value *getCleanShadow(Value *V) {
    Type *ShadowTy = getShadowTy(V);
    if (!ShadowTy)
      return 0;
    return Constant::getNullValue(ShadowTy);
  }

  /// \brief Create a dirty shadow of a given shadow type.
  Constant *getPoisonedShadow(Type *ShadowTy) {
    assert(ShadowTy);
    if (isa<IntegerType>(ShadowTy) || isa<VectorType>(ShadowTy))
      return Constant::getAllOnesValue(ShadowTy);
    StructType *ST = cast<StructType>(ShadowTy);
    SmallVector<Constant *, 4> Vals;
    for (unsigned i = 0, n = ST->getNumElements(); i < n; i++)
      Vals.push_back(getPoisonedShadow(ST->getElementType(i)));
    return ConstantStruct::get(ST, Vals);
  }

  /// \brief Create a clean (zero) origin.
  Value *getCleanOrigin() {
    return Constant::getNullValue(MS.OriginTy);
  }

  /// \brief Get the shadow value for a given Value.
  ///
  /// This function either returns the value set earlier with setShadow,
  /// or extracts if from ParamTLS (for function arguments).
  Value *getShadow(Value *V) {
    if (Instruction *I = dyn_cast<Instruction>(V)) {
      // For instructions the shadow is already stored in the map.
      Value *Shadow = ShadowMap[V];
      if (!Shadow) {
        DEBUG(dbgs() << "No shadow: " << *V << "\n" << *(I->getParent()));
        assert(Shadow && "No shadow for a value");
      }
      return Shadow;
    }
    if (UndefValue *U = dyn_cast<UndefValue>(V)) {
      Value *AllOnes = getPoisonedShadow(getShadowTy(V));
      DEBUG(dbgs() << "Undef: " << *U << " ==> " << *AllOnes << "\n");
      return AllOnes;
    }
    if (Argument *A = dyn_cast<Argument>(V)) {
      // For arguments we compute the shadow on demand and store it in the map.
      Value **ShadowPtr = &ShadowMap[V];
      if (*ShadowPtr)
        return *ShadowPtr;
      Function *F = A->getParent();
      IRBuilder<> EntryIRB(F->getEntryBlock().getFirstNonPHI());
      unsigned ArgOffset = 0;
      for (Function::arg_iterator AI = F->arg_begin(), AE = F->arg_end();
           AI != AE; ++AI) {
        if (!AI->getType()->isSized()) {
          DEBUG(dbgs() << "Arg is not sized\n");
          continue;
        }
        unsigned Size = AI->hasByValAttr()
          ? MS.TD->getTypeAllocSize(AI->getType()->getPointerElementType())
          : MS.TD->getTypeAllocSize(AI->getType());
        if (A == AI) {
          Value *Base = getShadowPtrForArgument(AI, EntryIRB, ArgOffset);
          if (AI->hasByValAttr()) {
            // ByVal pointer itself has clean shadow. We copy the actual
            // argument shadow to the underlying memory.
            Value *Cpy = EntryIRB.CreateMemCpy(
                getShadowPtr(V, EntryIRB.getInt8Ty(), EntryIRB),
                Base, Size, AI->getParamAlignment());
            DEBUG(dbgs() << "  ByValCpy: " << *Cpy << "\n");
            *ShadowPtr = getCleanShadow(V);
          } else {
            *ShadowPtr = EntryIRB.CreateLoad(Base);
          }
          DEBUG(dbgs() << "  ARG:    "  << *AI << " ==> " <<
                **ShadowPtr << "\n");
          if (ClTrackOrigins)
            setOrigin(A, EntryIRB.CreateLoad(
                getOriginPtrForArgument(AI, EntryIRB, ArgOffset)));
        }
        ArgOffset += DataLayout::RoundUpAlignment(Size, 8);
      }
      assert(*ShadowPtr && "Could not find shadow for an argument");
      return *ShadowPtr;
    }
    // For everything else the shadow is zero.
    return getCleanShadow(V);
  }

  /// \brief Get the shadow for i-th argument of the instruction I.
  Value *getShadow(Instruction *I, int i) {
    return getShadow(I->getOperand(i));
  }

  /// \brief Get the origin for a value.
  Value *getOrigin(Value *V) {
    if (!ClTrackOrigins) return 0;
    if (isa<Instruction>(V) || isa<Argument>(V)) {
      Value *Origin = OriginMap[V];
      if (!Origin) {
        DEBUG(dbgs() << "NO ORIGIN: " << *V << "\n");
        Origin = getCleanOrigin();
      }
      return Origin;
    }
    return getCleanOrigin();
  }

  /// \brief Get the origin for i-th argument of the instruction I.
  Value *getOrigin(Instruction *I, int i) {
    return getOrigin(I->getOperand(i));
  }

  /// \brief Remember the place where a shadow check should be inserted.
  ///
  /// This location will be later instrumented with a check that will print a
  /// UMR warning in runtime if the value is not fully defined.
  void insertCheck(Value *Val, Instruction *OrigIns) {
    assert(Val);
    if (!InsertChecks) return;
    Instruction *Shadow = dyn_cast_or_null<Instruction>(getShadow(Val));
    if (!Shadow) return;
    Type *ShadowTy = Shadow->getType();
    assert((isa<IntegerType>(ShadowTy) || isa<VectorType>(ShadowTy)) &&
           "Can only insert checks for integer and vector shadow types");
    Instruction *Origin = dyn_cast_or_null<Instruction>(getOrigin(Val));
    InstrumentationList.push_back(
        ShadowOriginAndInsertPoint(Shadow, Origin, OrigIns));
  }

  //------------------- Visitors.

  /// \brief Instrument LoadInst
  ///
  /// Loads the corresponding shadow and (optionally) origin.
  /// Optionally, checks that the load address is fully defined.
  void visitLoadInst(LoadInst &I) {
    Type *LoadTy = I.getType();
    assert(LoadTy->isSized() && "Load type must have size");
    IRBuilder<> IRB(&I);
    Type *ShadowTy = getShadowTy(&I);
    Value *Addr = I.getPointerOperand();
    Value *ShadowPtr = getShadowPtr(Addr, ShadowTy, IRB);
    setShadow(&I, IRB.CreateAlignedLoad(ShadowPtr, I.getAlignment(), "_msld"));

    if (ClTrapOnDirtyAccess)
      insertCheck(I.getPointerOperand(), &I);

    if (ClTrackOrigins)
      setOrigin(&I, IRB.CreateAlignedLoad(getOriginPtr(Addr, IRB), I.getAlignment()));
  }

  /// \brief Instrument StoreInst
  ///
  /// Stores the corresponding shadow and (optionally) origin.
  /// Optionally, checks that the store address is fully defined.
  /// Volatile stores check that the value being stored is fully defined.
  void visitStoreInst(StoreInst &I) {
    IRBuilder<> IRB(&I);
    Value *Val = I.getValueOperand();
    Value *Addr = I.getPointerOperand();
    Value *Shadow = getShadow(Val);
    Value *ShadowPtr = getShadowPtr(Addr, Shadow->getType(), IRB);

    StoreInst *NewSI = IRB.CreateAlignedStore(Shadow, ShadowPtr, I.getAlignment());
    DEBUG(dbgs() << "  STORE: " << *NewSI << "\n");
    // If the store is volatile, add a check.
    if (I.isVolatile())
      insertCheck(Val, &I);
    if (ClTrapOnDirtyAccess)
      insertCheck(Addr, &I);

    if (ClTrackOrigins)
      IRB.CreateAlignedStore(getOrigin(Val), getOriginPtr(Addr, IRB), I.getAlignment());
  }

  // Casts.
  void visitSExtInst(SExtInst &I) {
    IRBuilder<> IRB(&I);
    setShadow(&I, IRB.CreateSExt(getShadow(&I, 0), I.getType(), "_msprop"));
    setOrigin(&I, getOrigin(&I, 0));
  }

  void visitZExtInst(ZExtInst &I) {
    IRBuilder<> IRB(&I);
    setShadow(&I, IRB.CreateZExt(getShadow(&I, 0), I.getType(), "_msprop"));
    setOrigin(&I, getOrigin(&I, 0));
  }

  void visitTruncInst(TruncInst &I) {
    IRBuilder<> IRB(&I);
    setShadow(&I, IRB.CreateTrunc(getShadow(&I, 0), I.getType(), "_msprop"));
    setOrigin(&I, getOrigin(&I, 0));
  }

  void visitBitCastInst(BitCastInst &I) {
    IRBuilder<> IRB(&I);
    setShadow(&I, IRB.CreateBitCast(getShadow(&I, 0), getShadowTy(&I)));
    setOrigin(&I, getOrigin(&I, 0));
  }

  void visitPtrToIntInst(PtrToIntInst &I) {
    IRBuilder<> IRB(&I);
    setShadow(&I, IRB.CreateIntCast(getShadow(&I, 0), getShadowTy(&I), false,
            "_msprop_ptrtoint"));
    setOrigin(&I, getOrigin(&I, 0));
  }

  void visitIntToPtrInst(IntToPtrInst &I) {
    IRBuilder<> IRB(&I);
    setShadow(&I, IRB.CreateIntCast(getShadow(&I, 0), getShadowTy(&I), false,
            "_msprop_inttoptr"));
    setOrigin(&I, getOrigin(&I, 0));
  }

  void visitFPToSIInst(CastInst& I) { handleShadowOr(I); }
  void visitFPToUIInst(CastInst& I) { handleShadowOr(I); }
  void visitSIToFPInst(CastInst& I) { handleShadowOr(I); }
  void visitUIToFPInst(CastInst& I) { handleShadowOr(I); }
  void visitFPExtInst(CastInst& I) { handleShadowOr(I); }
  void visitFPTruncInst(CastInst& I) { handleShadowOr(I); }

  /// \brief Propagate shadow for bitwise AND.
  ///
  /// This code is exact, i.e. if, for example, a bit in the left argument
  /// is defined and 0, then neither the value not definedness of the
  /// corresponding bit in B don't affect the resulting shadow.
  void visitAnd(BinaryOperator &I) {
    IRBuilder<> IRB(&I);
    //  "And" of 0 and a poisoned value results in unpoisoned value.
    //  1&1 => 1;     0&1 => 0;     p&1 => p;
    //  1&0 => 0;     0&0 => 0;     p&0 => 0;
    //  1&p => p;     0&p => 0;     p&p => p;
    //  S = (S1 & S2) | (V1 & S2) | (S1 & V2)
    Value *S1 = getShadow(&I, 0);
    Value *S2 = getShadow(&I, 1);
    Value *V1 = I.getOperand(0);
    Value *V2 = I.getOperand(1);
    if (V1->getType() != S1->getType()) {
      V1 = IRB.CreateIntCast(V1, S1->getType(), false);
      V2 = IRB.CreateIntCast(V2, S2->getType(), false);
    }
    Value *S1S2 = IRB.CreateAnd(S1, S2);
    Value *V1S2 = IRB.CreateAnd(V1, S2);
    Value *S1V2 = IRB.CreateAnd(S1, V2);
    setShadow(&I, IRB.CreateOr(S1S2, IRB.CreateOr(V1S2, S1V2)));
    setOriginForNaryOp(I);
  }

  void visitOr(BinaryOperator &I) {
    IRBuilder<> IRB(&I);
    //  "Or" of 1 and a poisoned value results in unpoisoned value.
    //  1|1 => 1;     0|1 => 1;     p|1 => 1;
    //  1|0 => 1;     0|0 => 0;     p|0 => p;
    //  1|p => 1;     0|p => p;     p|p => p;
    //  S = (S1 & S2) | (~V1 & S2) | (S1 & ~V2)
    Value *S1 = getShadow(&I, 0);
    Value *S2 = getShadow(&I, 1);
    Value *V1 = IRB.CreateNot(I.getOperand(0));
    Value *V2 = IRB.CreateNot(I.getOperand(1));
    if (V1->getType() != S1->getType()) {
      V1 = IRB.CreateIntCast(V1, S1->getType(), false);
      V2 = IRB.CreateIntCast(V2, S2->getType(), false);
    }
    Value *S1S2 = IRB.CreateAnd(S1, S2);
    Value *V1S2 = IRB.CreateAnd(V1, S2);
    Value *S1V2 = IRB.CreateAnd(S1, V2);
    setShadow(&I, IRB.CreateOr(S1S2, IRB.CreateOr(V1S2, S1V2)));
    setOriginForNaryOp(I);
  }

  /// \brief Propagate origin for an instruction.
  ///
  /// This is a general case of origin propagation. For an Nary operation,
  /// is set to the origin of an argument that is not entirely initialized.
  /// It does not matter which one is picked if all arguments are initialized.
  void setOriginForNaryOp(Instruction &I) {
    if (!ClTrackOrigins) return;
    IRBuilder<> IRB(&I);
    Value *Origin = getOrigin(&I, 0);
    for (unsigned Op = 1, n = I.getNumOperands(); Op < n; ++Op) {
      Value *S = convertToShadowTyNoVec(getShadow(&I, Op - 1), IRB);
      Origin = IRB.CreateSelect(IRB.CreateICmpNE(S, getCleanShadow(S)),
                                Origin, getOrigin(&I, Op));
    }
    setOrigin(&I, Origin);
  }

  /// \brief Propagate shadow for a binary operation.
  ///
  /// Shadow = Shadow0 | Shadow1, all 3 must have the same type.
  /// Bitwise OR is selected as an operation that will never lose even a bit of
  /// poison.
  void handleShadowOrBinary(Instruction &I) {
    IRBuilder<> IRB(&I);
    Value *Shadow0 = getShadow(&I, 0);
    Value *Shadow1 = getShadow(&I, 1);
    setShadow(&I, IRB.CreateOr(Shadow0, Shadow1, "_msprop"));
    setOriginForNaryOp(I);
  }

<<<<<<< HEAD
  bool hasStructArgumentOrRetVal(CallInst &I) {
    for (unsigned Op = 0, n = I.getNumArgOperands(); Op < n; ++Op)
      if (I.getArgOperand(Op)->getType()->isStructTy())
        return true;
    if (I.getType()->isStructTy())
      return true;
    return false;
  }

  // Cast between two shadow types, extending or truncating as necessary.
  Value* CreateShadowCast(IRBuilder<>& IRB, Value* V, Type* dstTy) {
    Type* srcTy = V->getType();
    if (dstTy->isIntegerTy() && srcTy->isIntegerTy())
      return IRB.CreateIntCast(V, dstTy, false);
    if (dstTy->isVectorTy() && srcTy->isVectorTy() &&
        dstTy->getVectorNumElements() == srcTy->getVectorNumElements())
      return IRB.CreateIntCast(V, dstTy, false);
    size_t srcSizeInBits = srcTy->isVectorTy() ?
      srcTy->getVectorNumElements() * srcTy->getScalarSizeInBits() :
      srcTy->getPrimitiveSizeInBits();
    size_t dstSizeInBits = dstTy->isVectorTy() ?
      dstTy->getVectorNumElements() * dstTy->getScalarSizeInBits() :
      dstTy->getPrimitiveSizeInBits();
    Value* V1 = IRB.CreateBitCast(V, Type::getIntNTy(*MS.C, srcSizeInBits));
    Value* V2 = IRB.CreateIntCast(V1, Type::getIntNTy(*MS.C, dstSizeInBits), false);
    return IRB.CreateBitCast(V2, dstTy);
    // TODO: handle struct types.
  }

  // Shadow = Shadow0 | ... | ShadowN with proper casting.
=======
  /// \brief Propagate shadow for arbitrary operation.
  ///
  /// This is a general case of shadow propagation, used in all cases where we
  /// don't know and/or care about what the operation actually does.
  /// It converts all input shadow values to a common type (extending or
  /// truncating as necessary), and bitwise OR's them.
  ///
  /// This is much cheaper than inserting checks (i.e. requiring inputs to be
  /// fully initialized), and less prone to false positives.
>>>>>>> 2aa2dee8
  // FIXME: is the casting actually correct?
  // FIXME: merge this with handleShadowOrBinary.
  void handleShadowOr(Instruction &I) {
    IRBuilder<> IRB(&I);
    Value *Shadow = getShadow(&I, 0);
    for (unsigned Op = 1, n = I.getNumOperands(); Op < n; ++Op)
      Shadow = IRB.CreateOr(Shadow,
          CreateShadowCast(IRB, getShadow(&I, Op), Shadow->getType()),
          "_msprop");
    Shadow = CreateShadowCast(IRB, Shadow, getShadowTy(&I));
    setShadow(&I, Shadow);
    setOriginForNaryOp(I);
  }

  void visitFAdd(BinaryOperator &I) { handleShadowOrBinary(I); }
  void visitFSub(BinaryOperator &I) { handleShadowOrBinary(I); }
  void visitFMul(BinaryOperator &I) { handleShadowOrBinary(I); }
  void visitAdd(BinaryOperator &I) { handleShadowOrBinary(I); }
  void visitSub(BinaryOperator &I) { handleShadowOrBinary(I); }
  void visitXor(BinaryOperator &I) { handleShadowOrBinary(I); }
  void visitMul(BinaryOperator &I) { handleShadowOrBinary(I); }

  void handleDiv(Instruction &I) {
    IRBuilder<> IRB(&I);
    // Strict on the second argument.
    insertCheck(I.getOperand(1), &I);
    setShadow(&I, getShadow(&I, 0));
    setOrigin(&I, getOrigin(&I, 0));
  }

  void visitUDiv(BinaryOperator &I) { handleDiv(I); }
  void visitSDiv(BinaryOperator &I) { handleDiv(I); }
  void visitFDiv(BinaryOperator &I) { handleDiv(I); }
  void visitURem(BinaryOperator &I) { handleDiv(I); }
  void visitSRem(BinaryOperator &I) { handleDiv(I); }
  void visitFRem(BinaryOperator &I) { handleDiv(I); }

  /// \brief Instrument == and != comparisons.
  ///
  /// Sometimes the comparison result is known even if some of the bits of the
  /// arguments are not.
  void handleEqualityComparison(ICmpInst &I) {
    IRBuilder<> IRB(&I);
    Value *A = I.getOperand(0);
    Value *B = I.getOperand(1);
    Value *Sa = getShadow(A);
    Value *Sb = getShadow(B);
    if (A->getType()->isPointerTy())
      A = IRB.CreatePointerCast(A, MS.IntptrTy);
    if (B->getType()->isPointerTy())
      B = IRB.CreatePointerCast(B, MS.IntptrTy);
    // A == B  <==>  (C = A^B) == 0
    // A != B  <==>  (C = A^B) != 0
    // Sc = Sa | Sb
    Value *C = IRB.CreateXor(A, B);
    Value *Sc = IRB.CreateOr(Sa, Sb);
    // Now dealing with i = (C == 0) comparison (or C != 0, does not matter now)
    // Result is defined if one of the following is true
    // * there is a defined 1 bit in C
    // * C is fully defined
    // Si = !(C & ~Sc) && Sc
    Value *Zero = Constant::getNullValue(Sc->getType());
    Value *MinusOne = Constant::getAllOnesValue(Sc->getType());
    Value *Si = IRB.CreateAnd(IRB.CreateICmpNE(Sc, Zero),
        IRB.CreateICmpEQ(IRB.CreateAnd(IRB.CreateXor(Sc, MinusOne), C), Zero));
    Si->setName("_msprop_icmp");
    setShadow(&I, Si);
    setOriginForNaryOp(I);
  }

  void handleSignedRelationalComparison(ICmpInst &I) {
    // Handle (x<0) and (0>=x) comparisons by propagating the highest bit of the
    // shadow.
    Constant *constOp0 = dyn_cast<Constant>(I.getOperand(0));
    Constant *constOp1 = dyn_cast<Constant>(I.getOperand(1));
    Value* op = NULL;
    CmpInst::Predicate pre = I.getPredicate();
    if (constOp0 && constOp0->isNullValue() &&
        (pre == CmpInst::ICMP_SGT || pre == CmpInst::ICMP_SLE)) {
      op = I.getOperand(1);
    } else if (constOp1 && constOp1->isNullValue() &&
        (pre == CmpInst::ICMP_SLT || pre == CmpInst::ICMP_SGE)) {
      op = I.getOperand(0);
    }
    if (op) {
      IRBuilder<> IRB(&I);
      Value* Shadow = IRB.CreateICmpSLT(getShadow(op),
          getCleanShadow(op), "_msprop_icmpslt");
      setShadow(&I, Shadow);
      setOrigin(&I, getOrigin(op));
    } else {
      handleShadowOr(I);
    }
  }

  void visitICmpInst(ICmpInst &I) {
    if (ClHandleICmp && I.isEquality())
      handleEqualityComparison(I);
    else if (ClHandleICmp && I.isSigned() && I.isRelational())
      handleSignedRelationalComparison(I);
    else
      handleShadowOr(I);
  }

  void visitFCmpInst(FCmpInst &I) {
    handleShadowOr(I);
  }

  void handleShift(BinaryOperator &I) {
    IRBuilder<> IRB(&I);
    // If any of the S2 bits are poisoned, the whole thing is poisoned.
    // Otherwise perform the same shift on S1.
    Value *S1 = getShadow(&I, 0);
    Value *S2 = getShadow(&I, 1);
    Value *S2Conv = IRB.CreateSExt(IRB.CreateICmpNE(S2, getCleanShadow(S2)),
                                   S2->getType());
    Value *V2 = I.getOperand(1);
    Value *Shift = IRB.CreateBinOp(I.getOpcode(), S1, V2);
    setShadow(&I, IRB.CreateOr(Shift, S2Conv));
    setOriginForNaryOp(I);
  }

  void visitShl(BinaryOperator &I) { handleShift(I); }
  void visitAShr(BinaryOperator &I) { handleShift(I); }
  void visitLShr(BinaryOperator &I) { handleShift(I); }

<<<<<<< HEAD
  // At this point we don't know if llvm.memmove will be inlined or not.
  // If we don't instrument it and it gets inlined,
  // our interceptor will not kick in and we will lose the memmove.
  // If we instrument the call here, but it does not get inlined,
  // we will memove the shadow twice: which is bad in case
  // of overlapping regions. So, we simply lower the intrinsic to a call.
=======
  void handleMemSet(MemSetInst &I) {
    IRBuilder<> IRB(&I);
    Value *Ptr = I.getArgOperand(0);
    Value *Val = I.getArgOperand(1);
    Value *ShadowPtr = getShadowPtr(Ptr, Val->getType(), IRB);
    Value *ShadowVal = getCleanShadow(Val);
    Value *Size = I.getArgOperand(2);
    unsigned Align = I.getAlignment();
    bool isVolatile = I.isVolatile();

    IRB.CreateMemSet(ShadowPtr, ShadowVal, Size, Align, isVolatile);
  }

  void handleMemCpy(MemCpyInst &I) {
    IRBuilder<> IRB(&I);
    Value *Dst = I.getArgOperand(0);
    Value *Src = I.getArgOperand(1);
    Type *ElementType = dyn_cast<PointerType>(Dst->getType())->getElementType();
    Value *ShadowDst = getShadowPtr(Dst, ElementType, IRB);
    Value *ShadowSrc = getShadowPtr(Src, ElementType, IRB);
    Value *Size = I.getArgOperand(2);
    unsigned Align = I.getAlignment();
    bool isVolatile = I.isVolatile();

    IRB.CreateMemCpy(ShadowDst, ShadowSrc, Size, Align, isVolatile);
    if (ClTrackOrigins)
      IRB.CreateCall3(MS.MsanCopyOriginFn, Dst, Src, Size);
  }

  /// \brief Instrument llvm.memmove
  ///
  /// At this point we don't know if llvm.memmove will be inlined or not.
  /// If we don't instrument it and it gets inlined,
  /// our interceptor will not kick in and we will lose the memmove.
  /// If we instrument the call here, but it does not get inlined,
  /// we will memove the shadow twice: which is bad in case
  /// of overlapping regions. So, we simply lower the intrinsic to a call.
  ///
  /// Similar situation exists for memcpy and memset, but for those functions
  /// calling instrumentation twice does not lead to incorrect results.
>>>>>>> 2aa2dee8
  void handleMemMove(MemMoveInst &I) {
    IRBuilder<> IRB(&I);
    IRB.CreateCall3(MS.MemmoveFn,
        IRB.CreatePointerCast(I.getArgOperand(0), IRB.getInt8PtrTy()),
        IRB.CreatePointerCast(I.getArgOperand(1), IRB.getInt8PtrTy()),
        IRB.CreateIntCast(I.getArgOperand(2), MS.IntptrTy, false));
    I.eraseFromParent();
  }

  // Similar to memmove: avoid copying shadow twice.
  // This is somewhat unfortunate as it may slowdown small constant memcpys.
  // FIXME: consider doing manual inline for small constant sizes and proper
  // alignment.
  void handleMemCpy(MemCpyInst &I) {
    IRBuilder<> IRB(&I);
    IRB.CreateCall3(MS.MemcpyFn,
        IRB.CreatePointerCast(I.getArgOperand(0), IRB.getInt8PtrTy()),
        IRB.CreatePointerCast(I.getArgOperand(1), IRB.getInt8PtrTy()),
        IRB.CreateIntCast(I.getArgOperand(2), MS.IntptrTy, false));
    I.eraseFromParent();
  }

  // Same as memcpy.
  void handleMemSet(MemSetInst &I) {
    IRBuilder<> IRB(&I);
    IRB.CreateCall3(MS.MemsetFn,
        IRB.CreatePointerCast(I.getArgOperand(0), IRB.getInt8PtrTy()),
        IRB.CreateIntCast(I.getArgOperand(1), IRB.getInt32Ty(), false),
        IRB.CreateIntCast(I.getArgOperand(2), MS.IntptrTy, false));
    I.eraseFromParent();
  }

  void handleVAStart(IntrinsicInst &I) {
    IRBuilder<> IRB(&I);
    VAStartInstrumentationList.push_back(&I);
    Value *VAListTag = I.getArgOperand(0);
    Value *ShadowPtr = getShadowPtr(VAListTag, IRB.getInt8Ty(), IRB);

    // Unpoison the whole __va_list_tag.
    // FIXME: magic ABI constants.
    IRB.CreateMemSet(ShadowPtr, Constant::getNullValue(IRB.getInt8Ty()),
        /* size */24, /* alignment */16, false);
  }

  void handleVACopy(IntrinsicInst &I) {
    IRBuilder<> IRB(&I);
    Value *VAListTag = I.getArgOperand(0);
    Value *ShadowPtr = getShadowPtr(VAListTag, IRB.getInt8Ty(), IRB);

    // Unpoison the whole __va_list_tag.
    // FIXME: magic ABI constants.
    IRB.CreateMemSet(ShadowPtr, Constant::getNullValue(IRB.getInt8Ty()),
        /* size */ 24, /* alignment */ 16, false);
  }

  enum ArgClass { ARG_GP, ARG_FP, ARG_MEMORY };

  ArgClass classifyArgument(Value* arg) {
    // A very rough approximation of X86_64 argument classification rules.
    Type *T = arg->getType();
    if (T->isFPOrFPVectorTy() || T->isX86_MMXTy())
      return ARG_FP;
    if (T->isIntegerTy() && T->getPrimitiveSizeInBits() <= 64)
      return ARG_GP;
    if (T->isPointerTy())
      return ARG_GP;
    return ARG_MEMORY;
  }

  // GET_INTRINSIC_MODREF_BEHAVIOR requires that ModRefBehaviour definition is
  // in scope.
  struct Dummy : public AliasAnalysis {
    static ModRefBehavior getIntrinsicModRefBehaviour(Intrinsic::ID iid) {
#define GET_INTRINSIC_MODREF_BEHAVIOR
#include "llvm/Intrinsics.gen"
#undef GET_INTRINSIC_MODREF_BEHAVIOR
    }
  };

  void handleUnknownIntrinsic(IntrinsicInst &I) {
    // TODO: handle struct types in CreateShadowCast
    if (hasStructArgumentOrRetVal(I)) {
      visitInstruction(I);
      return;
    }

    if (I.getNumArgOperands() == 0) {
      visitInstruction(I);
      return;
    }

    Intrinsic::ID iid = I.getIntrinsicID();
    AliasAnalysis::ModRefBehavior modref =
      Dummy::getIntrinsicModRefBehaviour(iid);
    bool readsMemory =
      (modref == AliasAnalysis::OnlyReadsArgumentPointees ||
          modref == AliasAnalysis::OnlyReadsMemory);
    bool writesMemory =
      (modref == AliasAnalysis::OnlyAccessesArgumentPointees ||
          modref == AliasAnalysis::UnknownModRefBehavior);
    assert(!(readsMemory && writesMemory));

    // See if we need to propagate shadow at all.
    if (!writesMemory && I.getType()->isVoidTy()) {
      visitInstruction(I);
      return;
    }

    int pointerOpIdx = -1;
    Type* MemAccessType = NULL;
    for (unsigned i = 0, n = I.getNumArgOperands(); i < n; ++i) {
      Value* Op = I.getArgOperand(i);
      if (Op->getType()->isPointerTy()) {
        if (pointerOpIdx < 0) {
          pointerOpIdx = i;
        } else {
          // Two pointer operands? Meh.
          visitInstruction(I);
          return;
        }
      } else if (!MemAccessType) {
        MemAccessType = Op->getType();
      }
    }

    if (pointerOpIdx < 0 && (readsMemory || writesMemory)) {
      // No idea how to handle this.
      visitInstruction(I);
      return;
    }

    if (!MemAccessType)
      MemAccessType = I.getType();

    if (MemAccessType->isVoidTy()) {
      // Can't figure out memory access size.
      visitInstruction(I);
      return;
    }

    Type* MemAccessShadowTy = getShadowTy(MemAccessType);

    DEBUG(dbgs() << (readsMemory ? "read" : (writesMemory ? "write" :
           "nomem")) << " intrinsic: " << I << "\n");
    DEBUG(dbgs() << "pointer argument: " << pointerOpIdx << "\n");
    DEBUG(dbgs() << "memory access type: " << *MemAccessType << "\n");
    DEBUG(dbgs() << "shadow type: " << *MemAccessShadowTy << "\n");

    IRBuilder<> IRB(&I);

    // Calculate OR'ed shadow of all scalar (or vector of scalars) arguments.
    Value* Shadow = NULL;
    Value* Origin = NULL;
    for (int i = 0, n = I.getNumArgOperands(); i < n; ++i) {
      // For nomem intrinsics, we mix in the shadow of the pointer argument,
      // as well.
      if (i == pointerOpIdx && (readsMemory || writesMemory)) continue;
      Value* Op = I.getArgOperand(i);
      Value* OpShadow = CreateShadowCast(IRB, getShadow(Op), MemAccessShadowTy);
      if (!Shadow)
        Shadow = OpShadow;
      else
        Shadow = IRB.CreateOr(Shadow, OpShadow, "_msprop");
      if (ClTrackOrigins) {
        Value* OpOrigin = getOrigin(Op);
        if (!Origin) {
          Origin = OpOrigin;
        } else {
          assert(Shadow);
          Value *S = convertToShadowTyNoVec(Shadow, IRB);
          Origin = IRB.CreateSelect(IRB.CreateICmpNE(S, getCleanShadow(S)),
              Origin, OpOrigin);
        }
      }
    }

    // Read shadow by the pointer argument and mix it in.
    if (pointerOpIdx >= 0 && readsMemory) {
      Value *Op = I.getArgOperand(pointerOpIdx);
      Value *ShadowPtr = getShadowPtr(Op, MemAccessShadowTy, IRB);
      // FIXME: do we know anything at all about this load alignment?
      // The same goes for the store below.
      Value* OpShadow = IRB.CreateAlignedLoad(ShadowPtr, 1, "_msld");
      if (!Shadow)
        Shadow = OpShadow;
      else
        Shadow = IRB.CreateOr(Shadow, OpShadow, "_msprop");
      if (ClTrackOrigins) {
        Value* MemOrigin = IRB.CreateAlignedLoad(getOriginPtr(Op, IRB), 1);
        if (!Origin) {
          Origin = MemOrigin;
        } else {
          assert(Shadow);
          Value *S = convertToShadowTyNoVec(Shadow, IRB);
          Origin = IRB.CreateSelect(IRB.CreateICmpNE(S, getCleanShadow(S)),
              Origin, MemOrigin);
        }
      }
    }

    assert(Shadow);
    if (ClTrackOrigins) assert(Origin);

    // Store shadow by the pointer argument.
    if (pointerOpIdx >= 0 && writesMemory) {
      Value *Op = I.getArgOperand(pointerOpIdx);
      Value *ShadowPtr = getShadowPtr(Op, MemAccessShadowTy, IRB);
      IRB.CreateAlignedStore(Shadow, ShadowPtr, 1);
      if (ClTrackOrigins)
        IRB.CreateAlignedStore(Origin, getOriginPtr(Op, IRB), 1);
    }

    if (!I.getType()->isVoidTy()) {
      Shadow = CreateShadowCast(IRB, Shadow, getShadowTy(&I));
      setShadow(&I, Shadow);
      if (ClTrackOrigins)
        setOrigin(&I, Origin);
    }
  }

  void handleBswap(IntrinsicInst &I) {
    IRBuilder<> IRB(&I);
    Value *Op = I.getArgOperand(0);
    Type *OpType = Op->getType();
    Function *BswapFunc = Intrinsic::getDeclaration(F.getParent(),
        Intrinsic::bswap, ArrayRef<Type*>(&OpType, 1));
    setShadow(&I, IRB.CreateCall(BswapFunc, getShadow(Op)));
    setOrigin(&I, getOrigin(Op));
  }

  void handleIntrinsicInst(IntrinsicInst &I) {
    switch (I.getIntrinsicID()) {
    case llvm::Intrinsic::memset:
      handleMemSet(*dyn_cast<MemSetInst>(&I)); break;
    case llvm::Intrinsic::memcpy:
      handleMemCpy(*dyn_cast<MemCpyInst>(&I)); break;
    case llvm::Intrinsic::memmove:
      handleMemMove(*dyn_cast<MemMoveInst>(&I)); break;
    case llvm::Intrinsic::vastart:
      handleVAStart(I); break;
    case llvm::Intrinsic::vacopy:
      handleVACopy(I); break;
    case llvm::Intrinsic::bswap:
      handleBswap(I); break;
    default:
      handleUnknownIntrinsic(I);
    }
  }

  void visitCallSite(CallSite CS) {
    Instruction &I = *CS.getInstruction();
    assert((CS.isCall() || CS.isInvoke()) && "Unknown type of CallSite");
    if (CS.isCall()) {
      // Allow only tail calls with the same types, otherwise
      // we may have a false positive: shadow for a non-void RetVal
      // will get propagated to a void RetVal.
      CallInst *Call = cast<CallInst>(&I);

      if (Call->isTailCall() && Call->getType() != Call->getParent()->getType())
        Call->setTailCall(false);
      if (IntrinsicInst* II = dyn_cast<IntrinsicInst>(&I)) {
        handleIntrinsicInst(*II);
        return;
      }

      // HACK: We are going to insert code that relies on the fact that the
      // callee will become a non-readonly function after it is instrumented by
      // us. To avoid this code being optimized out, mark this function
      // non-readonly in advance.
      if (Function *Func = Call->getCalledFunction()) {
        // Clear out readonly/readnone attributes.
        AttrBuilder B;
        B.addAttribute(Attributes::ReadOnly)
          .addAttribute(Attributes::ReadNone);
        Func->removeAttribute(AttrListPtr::FunctionIndex,
            Attributes::get(Func->getContext(), B));
      }
    }
    IRBuilder<> IRB(&I);
    unsigned ArgOffset = 0;
    DEBUG(dbgs() << "  CallSite: " << I << "\n");
    for (CallSite::arg_iterator ArgIt = CS.arg_begin(), End = CS.arg_end();
         ArgIt != End; ++ArgIt) {
      Value *A = *ArgIt;
      unsigned i = ArgIt - CS.arg_begin();
      if (!A->getType()->isSized()) {
        DEBUG(dbgs() << "Arg " << i << " is not sized: " << I << "\n");
        continue;
      }
      unsigned Size = 0;
      Value *Store = 0;
      // Compute the Shadow for arg even if it is ByVal, because
      // in that case getShadow() will copy the actual arg shadow to
      // __msan_param_tls.
      Value *ArgShadow = getShadow(A);
      Value *ArgShadowBase = getShadowPtrForArgument(A, IRB, ArgOffset);
      DEBUG(dbgs() << "  Arg#" << i << ": " << *A <<
            " Shadow: " << *ArgShadow << "\n");
      if (CS.paramHasAttr(i + 1, Attributes::ByVal)) {
        assert(A->getType()->isPointerTy() &&
            "ByVal argument is not a pointer!");
        Size = MS.TD->getTypeAllocSize(A->getType()->getPointerElementType());
        unsigned Alignment = CS.getParamAlignment(i + 1);
        Store = IRB.CreateMemCpy(ArgShadowBase,
                                 getShadowPtr(A, Type::getInt8Ty(*MS.C), IRB),
                                 Size, Alignment);
      } else {
        Size = MS.TD->getTypeAllocSize(A->getType());
        Store = IRB.CreateStore(ArgShadow, ArgShadowBase);
      }
      if (ClTrackOrigins)
        IRB.CreateStore(getOrigin(A),
                        getOriginPtrForArgument(A, IRB, ArgOffset));
      assert(Size != 0 && Store != 0);
      DEBUG(dbgs() << "  Param:" << *Store << "\n");
      ArgOffset += DataLayout::RoundUpAlignment(Size, 8);
    }
    DEBUG(dbgs() << "  done with call args\n");
    // For VarArg functions, store the argument shadow in an ABI-specific format
    // that corresponds to va_list layout.
    // We do this because Clang lowers va_arg in the frontend, and this pass
    // only sees the low level code that deals with va_list internals.
    // A much easier alternative (provided that Clang emits va_arg instructions)
    // would have been to associate each live instance of va_list with a copy of
    // MSanParamTLS, and extract shadow on va_arg() call in the argument list
    // order.
    FunctionType *FT = cast<FunctionType>(CS.getCalledValue()->getType()->
        getContainedType(0));
    if (FT->isVarArg()) {
      unsigned GpOffset = 0;
      unsigned FpOffset = AMD64GpEndOffset;
      unsigned OverflowOffset = AMD64FpEndOffset;
      for (CallSite::arg_iterator ArgIt = CS.arg_begin(), End = CS.arg_end();
           ArgIt != End; ++ArgIt) {
        Value *A = *ArgIt;
        ArgClass arg_class = classifyArgument(A);
        if (arg_class == ARG_GP && GpOffset >= AMD64GpEndOffset)
          arg_class = ARG_MEMORY;
        if (arg_class == ARG_FP && FpOffset >= AMD64FpEndOffset)
          arg_class = ARG_MEMORY;
        Value *Base;
        switch (arg_class) {
        case ARG_GP:
          Base = getShadowPtrForVAArgument(A, IRB, GpOffset);
          GpOffset += 8;
          break;
        case ARG_FP:
          Base = getShadowPtrForVAArgument(A, IRB, FpOffset);
          FpOffset += 16;
          break;
        case ARG_MEMORY:
          Base = getShadowPtrForVAArgument(A, IRB, OverflowOffset);
          OverflowOffset += DataLayout::RoundUpAlignment(
              MS.TD->getTypeAllocSize(A->getType()), 8);
        }
        IRB.CreateStore(getShadow(A), Base);
      }
      IRB.CreateStore(ConstantInt::get(MS.VAArgOverflowSizeTLS->getType()->
              getElementType(), OverflowOffset - AMD64FpEndOffset),
          MS.VAArgOverflowSizeTLS);
    }
    // Now, get the shadow for the RetVal.
    if (!I.getType()->isSized()) return;
    IRBuilder<> IRBBefore(&I);
    // Untill we have full dynamic coverage, make sure the retval shadow is 0.
    Value *Base = getShadowPtrForRetval(&I, IRBBefore);
    IRBBefore.CreateStore(getCleanShadow(&I), Base);
    Instruction *NextInsn = 0;
    if (CS.isCall()) {
      NextInsn = I.getNextNode();
    } else {
      BasicBlock *NormalDest = cast<InvokeInst>(&I)->getNormalDest();
      if (!NormalDest->getSinglePredecessor()) {
        // FIXME: this case is tricky, so we are just conservative here.
        // Perhaps we need to split the edge between this BB and NormalDest,
        // but a naive attempt to use SplitEdge leads to a crash.
        setShadow(&I, getCleanShadow(&I));
        setOrigin(&I, getCleanOrigin());
        return;
      }
      NextInsn = NormalDest->getFirstInsertionPt();
      assert(NextInsn &&
          "Could not find insertion point for retval shadow load");
    }
    IRBuilder<> IRBAfter(NextInsn);
    setShadow(&I, IRBAfter.CreateLoad(getShadowPtrForRetval(&I, IRBAfter),
                                      "_msret"));
    if (ClTrackOrigins)
      setOrigin(&I, IRBAfter.CreateLoad(getOriginPtrForRetval(IRBAfter)));
  }

  void visitReturnInst(ReturnInst &I) {
    IRBuilder<> IRB(&I);
    if (Value *RetVal = I.getReturnValue()) {
      // Set the shadow for the RetVal.
      Value *Shadow = getShadow(RetVal);
      Value *ShadowPtr = getShadowPtrForRetval(RetVal, IRB);
      DEBUG(dbgs() << "Return: " << *Shadow << "\n" << *ShadowPtr << "\n");
      IRB.CreateStore(Shadow, ShadowPtr);
      if (ClTrackOrigins)
        IRB.CreateStore(getOrigin(RetVal), getOriginPtrForRetval(IRB));
    }
  }

  void visitPHINode(PHINode &I) {
    IRBuilder<> IRB(&I);
    ShadowPHINodes.push_back(&I);
    setShadow(&I, IRB.CreatePHI(getShadowTy(&I), I.getNumIncomingValues(),
                                "_msphi_s"));
    if (ClTrackOrigins)
      setOrigin(&I, IRB.CreatePHI(MS.OriginTy, I.getNumIncomingValues(),
                                  "_msphi_o"));
  }

  void visitAllocaInst(AllocaInst &I) {
    setShadow(&I, getCleanShadow(&I));
    if (!ClPoisonStack) return;
    IRBuilder<> IRB(I.getNextNode());
    uint64_t Size = MS.TD->getTypeAllocSize(I.getAllocatedType());
    if (ClPoisonStackWithCall) {
      IRB.CreateCall2(MS.MsanPoisonStackFn,
                      IRB.CreatePointerCast(&I, IRB.getInt8PtrTy()),
                      ConstantInt::get(MS.IntptrTy, Size));
    } else {
      Value *ShadowBase = getShadowPtr(&I, Type::getInt8PtrTy(*MS.C), IRB);
      IRB.CreateMemSet(ShadowBase, IRB.getInt8(ClPoisonStackPattern),
                       Size, I.getAlignment());
    }

    if (ClTrackOrigins) {
      setOrigin(&I, getCleanOrigin());
      SmallString<2048> StackDescriptionStorage;
      raw_svector_ostream StackDescription(StackDescriptionStorage);
      // We create a string with a description of the stack allocation and
      // pass it into __msan_set_alloca_origin.
      // It will be printed by the run-time if stack-originated UMR is found.
      // The first 4 bytes of the string are set to '----' and will be replaced
      // by __msan_va_arg_overflow_size_tls at the first call.
      StackDescription << "----" << I.getName() << "@" << F.getName();
      Value *Descr =
          createPrivateNonConstGlobalForString(*F.getParent(),
                                               StackDescription.str());
      IRB.CreateCall3(MS.MsanSetAllocaOriginFn,
                      IRB.CreatePointerCast(&I, IRB.getInt8PtrTy()),
                      ConstantInt::get(MS.IntptrTy, Size),
                      IRB.CreatePointerCast(Descr, IRB.getInt8PtrTy()));
    }
  }

  void visitSelectInst(SelectInst& I) {
    IRBuilder<> IRB(&I);
    setShadow(&I,  IRB.CreateSelect(I.getCondition(),
            getShadow(I.getTrueValue()), getShadow(I.getFalseValue()),
            "_msprop"));
    if (ClTrackOrigins)
      setOrigin(&I, IRB.CreateSelect(I.getCondition(),
            getOrigin(I.getTrueValue()), getOrigin(I.getFalseValue())));
  }

  void visitLandingPadInst(LandingPadInst &I) {
    // Do nothing.
    // See http://code.google.com/p/memory-sanitizer/issues/detail?id=1
    setShadow(&I, getCleanShadow(&I));
    setOrigin(&I, getCleanOrigin());
  }

  void visitGetElementPtrInst(GetElementPtrInst &I) {
    handleShadowOr(I);
  }

  void visitExtractValueInst(ExtractValueInst &I) {
    IRBuilder<> IRB(&I);
    Value *Agg = I.getAggregateOperand();
    DEBUG(dbgs() << "ExtractValue:  " << I << "\n");
    Value *AggShadow = getShadow(Agg);
    DEBUG(dbgs() << "   AggShadow:  " << *AggShadow << "\n");
    Value *ResShadow = IRB.CreateExtractValue(AggShadow, I.getIndices());
    DEBUG(dbgs() << "   ResShadow:  " << *ResShadow << "\n");
    setShadow(&I, ResShadow);
    setOrigin(&I, getCleanOrigin());
  }

  void visitInsertValueInst(InsertValueInst &I) {
    IRBuilder<> IRB(&I);
    DEBUG(dbgs() << "InsertValue:  " << I << "\n");
    Value *AggShadow = getShadow(I.getAggregateOperand());
    Value *InsShadow = getShadow(I.getInsertedValueOperand());
    DEBUG(dbgs() << "   AggShadow:  " << *AggShadow << "\n");
    DEBUG(dbgs() << "   InsShadow:  " << *InsShadow << "\n");
    Value *Res = IRB.CreateInsertValue(AggShadow, InsShadow, I.getIndices());
    DEBUG(dbgs() << "   Res:        " << *Res << "\n");
    setShadow(&I, Res);
    setOrigin(&I, getCleanOrigin());
  }

  void dumpInst(Instruction &I) {
    if (CallInst *CI = dyn_cast<CallInst>(&I)) {
      errs() << "ZZZ call " << CI->getCalledFunction()->getName() << "\n";
    } else {
      errs() << "ZZZ " << I.getOpcodeName() << "\n";
    }
    errs() << "QQQ " << I << "\n";
  }

  void visitResumeInst(ResumeInst &I) {
    DEBUG(dbgs() << "Resume: " << I << "\n");
    // Nothing to do here.
  }

  void visitInstruction(Instruction &I) {
    // Everything else: stop propagating and check for poisoned shadow.
    if (ClDumpStrictInstructions)
      dumpInst(I);
    DEBUG(dbgs() << "DEFAULT: " << I << "\n");
    for (size_t i = 0, n = I.getNumOperands(); i < n; i++)
      insertCheck(I.getOperand(i), &I);
    setShadow(&I, getCleanShadow(&I));
    setOrigin(&I, getCleanOrigin());
  }
};

}  // namespace

bool MemorySanitizer::runOnFunction(Function &F) {
  MemorySanitizerVisitor Visitor(F, *this);

  // Clear out readonly/readnone attributes.
  AttrBuilder B;
  B.addAttribute(Attributes::ReadOnly)
    .addAttribute(Attributes::ReadNone);
  F.removeAttribute(AttrListPtr::FunctionIndex,
      Attributes::get(F.getContext(), B));

  return Visitor.runOnFunction();
}<|MERGE_RESOLUTION|>--- conflicted
+++ resolved
@@ -60,23 +60,13 @@
 #include "llvm/ADT/SmallString.h"
 #include "llvm/ADT/SmallVector.h"
 #include "llvm/ADT/ValueMap.h"
-<<<<<<< HEAD
 #include "llvm/Analysis/AliasAnalysis.h"
-=======
-#include "llvm/Transforms/Instrumentation.h"
-#include "llvm/Transforms/Utils/BasicBlockUtils.h"
-#include "llvm/Transforms/Utils/ModuleUtils.h"
->>>>>>> 2aa2dee8
 #include "llvm/Support/CommandLine.h"
 #include "llvm/Support/Compiler.h"
 #include "llvm/Support/Debug.h"
 #include "llvm/Support/InstVisitor.h"
 #include "llvm/Support/raw_ostream.h"
-<<<<<<< HEAD
 #include "llvm/Target/TargetData.h"
-=======
-#include "llvm/DataLayout.h"
->>>>>>> 2aa2dee8
 #include "llvm/Transforms/Instrumentation.h"
 #include "llvm/Transforms/Utils/BasicBlockUtils.h"
 #include "llvm/Transforms/Utils/ModuleUtils.h"
@@ -147,51 +137,12 @@
   bool doInitialization(Module &M);
   static char ID;  // Pass identification, replacement for typeid.
 
-<<<<<<< HEAD
-=======
 private:
->>>>>>> 2aa2dee8
-  DataLayout *TD;
-  LLVMContext *C;
-  Type *IntptrTy;
-  Type *OriginTy;
-  /// \brief Thread-local shadow storage for function parameters.
-  GlobalVariable *ParamTLS;
-  /// \brief Thread-local origin storage for function parameters.
-  GlobalVariable *ParamOriginTLS;
-  /// \brief Thread-local shadow storage for function return value.
-  GlobalVariable *RetvalTLS;
-  /// \brief Thread-local origin storage for function return value.
-  GlobalVariable *RetvalOriginTLS;
-  /// \brief Thread-local shadow storage for in-register va_arg function
-  /// parameters (x86_64-specific).
-  GlobalVariable *VAArgTLS;
-  /// \brief Thread-local shadow storage for va_arg overflow area
-  /// (x86_64-specific).
-  GlobalVariable *VAArgOverflowSizeTLS;
-  /// \brief Thread-local space used to pass origin value to the UMR reporting
-  /// function.
-  GlobalVariable *OriginTLS;
-
-  /// \brief The run-time callback to print a warning.
-  Value *WarningFn;
-  /// \brief Run-time helper that copies origin info for a memory range.
-  Value *MsanCopyOriginFn;
-  /// \brief Run-time helper that generates a new origin value for a stack
-  /// allocation.
-  Value *MsanSetAllocaOriginFn;
-  /// \brief Run-time helper that poisons stack on function entry.
-  Value *MsanPoisonStackFn;
-<<<<<<< HEAD
+  /// \brief The actual memmove, memcpy, memset functions.
   Value *MemmoveFn, *MemcpyFn, *MemsetFn;
-  // ShadowAddr is computed as ApplicationAddr & ~ShadowMask.
-=======
-  /// \brief The actual "memmove" function.
-  Value *MemmoveFn;
 
   /// \brief Address mask used in application-to-shadow address calculation.
   /// ShadowAddr is computed as ApplicationAddr & ~ShadowMask.
->>>>>>> 2aa2dee8
   uint64_t ShadowMask;
   /// \brief Offset of the origin shadow from the "normal" shadow.
   /// OriginAddr is computed as (ShadowAddr + OriginOffset) & ~3ULL
@@ -284,16 +235,12 @@
   MsanPoisonStackFn = M.getOrInsertFunction("__msan_poison_stack",
     IRB.getVoidTy(), IRB.getInt8PtrTy(), IntptrTy, 0);
   MemmoveFn = M.getOrInsertFunction("memmove",
-<<<<<<< HEAD
     IRB.getInt8PtrTy(), IRB.getInt8PtrTy(), IRB.getInt8PtrTy(), IntptrTy, NULL);
   MemcpyFn = M.getOrInsertFunction("memcpy",
     IRB.getInt8PtrTy(), IRB.getInt8PtrTy(), IRB.getInt8PtrTy(), IntptrTy, NULL);
   MemsetFn = M.getOrInsertFunction("memset",
     IRB.getInt8PtrTy(), IRB.getInt8PtrTy(), IRB.getInt32Ty(), IntptrTy, NULL);
-=======
-    IRB.getInt8PtrTy(), IRB.getInt8PtrTy(), IRB.getInt8PtrTy(), IntptrTy, 0);
-
->>>>>>> 2aa2dee8
+
   // Create globals.
   RetvalTLS = new GlobalVariable(M, ArrayType::get(IRB.getInt64Ty(), 8),
     false, GlobalVariable::ExternalLinkage, 0, "__msan_retval_tls",
@@ -892,7 +839,6 @@
     setOriginForNaryOp(I);
   }
 
-<<<<<<< HEAD
   bool hasStructArgumentOrRetVal(CallInst &I) {
     for (unsigned Op = 0, n = I.getNumArgOperands(); Op < n; ++Op)
       if (I.getArgOperand(Op)->getType()->isStructTy())
@@ -922,8 +868,6 @@
     // TODO: handle struct types.
   }
 
-  // Shadow = Shadow0 | ... | ShadowN with proper casting.
-=======
   /// \brief Propagate shadow for arbitrary operation.
   ///
   /// This is a general case of shadow propagation, used in all cases where we
@@ -933,7 +877,6 @@
   ///
   /// This is much cheaper than inserting checks (i.e. requiring inputs to be
   /// fully initialized), and less prone to false positives.
->>>>>>> 2aa2dee8
   // FIXME: is the casting actually correct?
   // FIXME: merge this with handleShadowOrBinary.
   void handleShadowOr(Instruction &I) {
@@ -1060,43 +1003,6 @@
   void visitAShr(BinaryOperator &I) { handleShift(I); }
   void visitLShr(BinaryOperator &I) { handleShift(I); }
 
-<<<<<<< HEAD
-  // At this point we don't know if llvm.memmove will be inlined or not.
-  // If we don't instrument it and it gets inlined,
-  // our interceptor will not kick in and we will lose the memmove.
-  // If we instrument the call here, but it does not get inlined,
-  // we will memove the shadow twice: which is bad in case
-  // of overlapping regions. So, we simply lower the intrinsic to a call.
-=======
-  void handleMemSet(MemSetInst &I) {
-    IRBuilder<> IRB(&I);
-    Value *Ptr = I.getArgOperand(0);
-    Value *Val = I.getArgOperand(1);
-    Value *ShadowPtr = getShadowPtr(Ptr, Val->getType(), IRB);
-    Value *ShadowVal = getCleanShadow(Val);
-    Value *Size = I.getArgOperand(2);
-    unsigned Align = I.getAlignment();
-    bool isVolatile = I.isVolatile();
-
-    IRB.CreateMemSet(ShadowPtr, ShadowVal, Size, Align, isVolatile);
-  }
-
-  void handleMemCpy(MemCpyInst &I) {
-    IRBuilder<> IRB(&I);
-    Value *Dst = I.getArgOperand(0);
-    Value *Src = I.getArgOperand(1);
-    Type *ElementType = dyn_cast<PointerType>(Dst->getType())->getElementType();
-    Value *ShadowDst = getShadowPtr(Dst, ElementType, IRB);
-    Value *ShadowSrc = getShadowPtr(Src, ElementType, IRB);
-    Value *Size = I.getArgOperand(2);
-    unsigned Align = I.getAlignment();
-    bool isVolatile = I.isVolatile();
-
-    IRB.CreateMemCpy(ShadowDst, ShadowSrc, Size, Align, isVolatile);
-    if (ClTrackOrigins)
-      IRB.CreateCall3(MS.MsanCopyOriginFn, Dst, Src, Size);
-  }
-
   /// \brief Instrument llvm.memmove
   ///
   /// At this point we don't know if llvm.memmove will be inlined or not.
@@ -1108,7 +1014,6 @@
   ///
   /// Similar situation exists for memcpy and memset, but for those functions
   /// calling instrumentation twice does not lead to incorrect results.
->>>>>>> 2aa2dee8
   void handleMemMove(MemMoveInst &I) {
     IRBuilder<> IRB(&I);
     IRB.CreateCall3(MS.MemmoveFn,
