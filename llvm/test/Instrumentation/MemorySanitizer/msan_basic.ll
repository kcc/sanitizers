; RUN: opt < %s -msan -S | FileCheck %s
; RUN: opt < %s -msan -msan-track-origins=1 -S | FileCheck -check-prefix=CHECK-ORIGINS %s
target datalayout = "e-p:64:64:64-i1:8:8-i8:8:8-i16:16:16-i32:32:32-i64:64:64-f32:32:32-f64:64:64-v64:64:64-v128:128:128-a0:0:64-s0:64:64-f80:128:128-n8:16:32:64-S128"

; Check the presence of __msan_init
; CHECK: @llvm.global_ctors {{.*}} @__msan_init

; Check the presence and the linkage type of __msan_track_origins
; CHECK: @__msan_track_origins = weak_odr constant i32 0

; Check instrumentation of stores
define void @Store(i32* nocapture %p, i32 %x) nounwind uwtable {
entry:
  store i32 %x, i32* %p, align 4
  ret void
}

; CHECK: @Store
; CHECK: load {{.*}} @__msan_param_tls
; CHECK: store
; CHECK: store
; CHECK: ret void
; CHECK-ORIGINS: @Store
; CHECK-ORIGINS: load {{.*}} @__msan_param_tls
; CHECK-ORIGINS: store
; CHECK-ORIGINS: icmp
; CHECK-ORIGINS: br i1
; CHECK-ORIGINS: <label>
; CHECK-ORIGINS: store
; CHECK-ORIGINS: br label
; CHECK-ORIGINS: <label>
; CHECK-ORIGINS: store
; CHECK-ORIGINS: ret void


; load followed by cmp: check that we load the shadow and call __msan_warning.
define void @LoadAndCmp(i32* nocapture %a) nounwind uwtable {
entry:
  %0 = load i32* %a, align 4
  %tobool = icmp eq i32 %0, 0
  br i1 %tobool, label %if.end, label %if.then

if.then:                                          ; preds = %entry
  tail call void (...)* @foo() nounwind
  br label %if.end

if.end:                                           ; preds = %entry, %if.then
  ret void
}

declare void @foo(...)

; CHECK: @LoadAndCmp
; CHECK: = load
; CHECK: = load
; CHECK: call void @__msan_warning_noreturn()
; CHECK-NEXT: call void asm sideeffect
; CHECK-NEXT: unreachable
; CHECK: ret void

; Check that we store the shadow for the retval.
define i32 @ReturnInt() nounwind uwtable readnone {
entry:
  ret i32 123
}

; CHECK: @ReturnInt
; CHECK: store i32 0,{{.*}}__msan_retval_tls
; CHECK: ret i32

; Check that we get the shadow for the retval.
define void @CopyRetVal(i32* nocapture %a) nounwind uwtable {
entry:
  %call = tail call i32 @ReturnInt() nounwind
  store i32 %call, i32* %a, align 4
  ret void
}

; CHECK: @CopyRetVal
; CHECK: load{{.*}}__msan_retval_tls
; CHECK: store
; CHECK: store
; CHECK: ret void


; Check that we generate PHIs for shadow.
define void @FuncWithPhi(i32* nocapture %a, i32* %b, i32* nocapture %c) nounwind uwtable {
entry:
  %tobool = icmp eq i32* %b, null
  br i1 %tobool, label %if.else, label %if.then

  if.then:                                          ; preds = %entry
  %0 = load i32* %b, align 4
  br label %if.end

  if.else:                                          ; preds = %entry
  %1 = load i32* %c, align 4
  br label %if.end

  if.end:                                           ; preds = %if.else, %if.then
  %t.0 = phi i32 [ %0, %if.then ], [ %1, %if.else ]
  store i32 %t.0, i32* %a, align 4
  ret void
}

; CHECK: @FuncWithPhi
; CHECK: = phi
; CHECK-NEXT: = phi
; CHECK: store
; CHECK: store
; CHECK: ret void

; Compute shadow for "x << 10"
define void @ShlConst(i32* nocapture %x) nounwind uwtable {
entry:
  %0 = load i32* %x, align 4
  %1 = shl i32 %0, 10
  store i32 %1, i32* %x, align 4
  ret void
}

; CHECK: @ShlConst
; CHECK: = load
; CHECK: = load
; CHECK: shl
; CHECK: shl
; CHECK: store
; CHECK: store
; CHECK: ret void

; Compute shadow for "10 << x": it should have 'sext i1'.
define void @ShlNonConst(i32* nocapture %x) nounwind uwtable {
entry:
  %0 = load i32* %x, align 4
  %1 = shl i32 10, %0
  store i32 %1, i32* %x, align 4
  ret void
}

; CHECK: @ShlNonConst
; CHECK: = load
; CHECK: = load
; CHECK: = sext i1
; CHECK: store
; CHECK: store
; CHECK: ret void

; SExt
define void @SExt(i32* nocapture %a, i16* nocapture %b) nounwind uwtable {
entry:
  %0 = load i16* %b, align 2
  %1 = sext i16 %0 to i32
  store i32 %1, i32* %a, align 4
  ret void
}

; CHECK: @SExt
; CHECK: = load
; CHECK: = load
; CHECK: = sext
; CHECK: = sext
; CHECK: store
; CHECK: store
; CHECK: ret void


; memset
define void @MemSet(i8* nocapture %x) nounwind uwtable {
entry:
  call void @llvm.memset.p0i8.i64(i8* %x, i8 42, i64 10, i32 1, i1 false)
  ret void
}

declare void @llvm.memset.p0i8.i64(i8* nocapture, i8, i64, i32, i1) nounwind

; CHECK: @MemSet
; CHECK: call i8* @__msan_memset
; CHECK: ret void


; memcpy
define void @MemCpy(i8* nocapture %x, i8* nocapture %y) nounwind uwtable {
entry:
  call void @llvm.memcpy.p0i8.p0i8.i64(i8* %x, i8* %y, i64 10, i32 1, i1 false)
  ret void
}

declare void @llvm.memcpy.p0i8.p0i8.i64(i8* nocapture, i8* nocapture, i64, i32, i1) nounwind

; CHECK: @MemCpy
; CHECK: call i8* @__msan_memcpy
; CHECK: ret void


; memmove is lowered to a call
define void @MemMove(i8* nocapture %x, i8* nocapture %y) nounwind uwtable {
entry:
  call void @llvm.memmove.p0i8.p0i8.i64(i8* %x, i8* %y, i64 10, i32 1, i1 false)
  ret void
}

declare void @llvm.memmove.p0i8.p0i8.i64(i8* nocapture, i8* nocapture, i64, i32, i1) nounwind

; CHECK: @MemMove
; CHECK: call i8* @__msan_memmove
; CHECK: ret void


; Check that we propagate shadow for "select"

define i32 @Select(i32 %a, i32 %b, i32 %c) nounwind uwtable readnone {
entry:
  %tobool = icmp ne i32 %c, 0
  %cond = select i1 %tobool, i32 %a, i32 %b
  ret i32 %cond
}

; CHECK: @Select
; CHECK: select
; CHECK-NEXT: select
; CHECK: ret i32


define i8* @IntToPtr(i64 %x) nounwind uwtable readnone {
entry:
  %0 = inttoptr i64 %x to i8*
  ret i8* %0
}

; CHECK: @IntToPtr
; CHECK: load i64*{{.*}}__msan_param_tls
; CHECK-NEXT: inttoptr
; CHECK-NEXT: store i64{{.*}}__msan_retval_tls
; CHECK: ret i8


define i8* @IntToPtr_ZExt(i16 %x) nounwind uwtable readnone {
entry:
  %0 = inttoptr i16 %x to i8*
  ret i8* %0
}

; CHECK: @IntToPtr_ZExt
; CHECK: zext
; CHECK-NEXT: inttoptr
; CHECK: ret i8


; Check that we insert exactly one check on udiv
; (2nd arg shadow is checked, 1st arg shadow is propagated)

define i32 @Div(i32 %a, i32 %b) nounwind uwtable readnone {
entry:
  %div = udiv i32 %a, %b
  ret i32 %div
}

; CHECK: @Div
; CHECK: icmp
; CHECK: call void @__msan_warning
; CHECK-NOT: icmp
; CHECK: udiv
; CHECK-NOT: icmp
; CHECK: ret i32


; Check that we propagate shadow for x<0, x>=0, etc (i.e. sign bit tests)

define zeroext i1 @ICmpSLT(i32 %x) nounwind uwtable readnone {
  %1 = icmp slt i32 %x, 0
  ret i1 %1
}

; CHECK: @ICmpSLT
; CHECK: icmp slt
; CHECK-NOT: call void @__msan_warning
; CHECK: icmp slt
; CHECK-NOT: call void @__msan_warning
; CHECK: ret i1

define zeroext i1 @ICmpSGE(i32 %x) nounwind uwtable readnone {
  %1 = icmp sge i32 %x, 0
  ret i1 %1
}

; CHECK: @ICmpSGE
; CHECK: icmp slt
; CHECK-NOT: call void @__msan_warning
; CHECK: icmp sge
; CHECK-NOT: call void @__msan_warning
; CHECK: ret i1

define zeroext i1 @ICmpSGT(i32 %x) nounwind uwtable readnone {
  %1 = icmp sgt i32 0, %x
  ret i1 %1
}

; CHECK: @ICmpSGT
; CHECK: icmp slt
; CHECK-NOT: call void @__msan_warning
; CHECK: icmp sgt
; CHECK-NOT: call void @__msan_warning
; CHECK: ret i1

define zeroext i1 @ICmpSLE(i32 %x) nounwind uwtable readnone {
  %1 = icmp sle i32 0, %x
  ret i1 %1
}

; CHECK: @ICmpSLE
; CHECK: icmp slt
; CHECK-NOT: call void @__msan_warning
; CHECK: icmp sle
; CHECK-NOT: call void @__msan_warning
; CHECK: ret i1


; Check that loads from shadow have the same aligment as the original loads.

define i32 @ShadowLoadAlignmentLarge() nounwind uwtable {
  %y = alloca i32, align 64
  %1 = load volatile i32* %y, align 64
  ret i32 %1
}

; CHECK: @ShadowLoadAlignmentLarge
; CHECK: load i32* {{.*}} align 64
; CHECK: load volatile i32* {{.*}} align 64
; CHECK: ret i32

define i32 @ShadowLoadAlignmentSmall() nounwind uwtable {
  %y = alloca i32, align 2
  %1 = load volatile i32* %y, align 2
  ret i32 %1
}

; CHECK: @ShadowLoadAlignmentSmall
; CHECK: load i32* {{.*}} align 2
; CHECK: load volatile i32* {{.*}} align 2
; CHECK: ret i32


; Test vector manipulation instructions.
; Check that the same bit manipulation is applied to the shadow values.
; Check that there is a zero test of the shadow of %idx argument, where present.

define i32 @ExtractElement(<4 x i32> %vec, i32 %idx) {
  %x = extractelement <4 x i32> %vec, i32 %idx
  ret i32 %x
}

; CHECK: @ExtractElement
; CHECK: extractelement
; CHECK: call void @__msan_warning
; CHECK: extractelement
; CHECK: ret i32

define <4 x i32> @InsertElement(<4 x i32> %vec, i32 %idx, i32 %x) {
  %vec1 = insertelement <4 x i32> %vec, i32 %x, i32 %idx
  ret <4 x i32> %vec1
}

; CHECK: @InsertElement
; CHECK: insertelement
; CHECK: call void @__msan_warning
; CHECK: insertelement
; CHECK: ret <4 x i32>

define <4 x i32> @ShuffleVector(<4 x i32> %vec, <4 x i32> %vec1) {
  %vec2 = shufflevector <4 x i32> %vec, <4 x i32> %vec1,
                        <4 x i32> <i32 0, i32 4, i32 1, i32 5>
  ret <4 x i32> %vec2
}

; CHECK: @ShuffleVector
; CHECK: shufflevector
; CHECK-NOT: call void @__msan_warning
; CHECK: shufflevector
; CHECK: ret <4 x i32>

<<<<<<< HEAD

; Store intrinsic.

define void @StoreIntrinsic(i8* %p, <4 x float> %x) nounwind uwtable {
  call void @llvm.x86.sse.storeu.ps(i8* %p, <4 x float> %x)
  ret void
}

declare void @llvm.x86.sse.storeu.ps(i8*, <4 x float>) nounwind

; CHECK: define void @StoreIntrinsic
; CHECK-NOT: br
; CHECK-NOT: = or
; CHECK: store <4 x i32> {{.*}} align 1
; CHECK: call void @llvm.x86.sse.storeu.ps
; CHECK: }


; Load intrinsic.

define <16 x i8> @LoadIntrinsic(i8* %p) nounwind uwtable {
  %call = call <16 x i8> @llvm.x86.sse3.ldu.dq(i8* %p)
  ret <16 x i8> %call
}

declare <16 x i8> @llvm.x86.sse3.ldu.dq(i8* %p) nounwind

; CHECK: define <16 x i8> @LoadIntrinsic
; CHECK: load <16 x i8>* {{.*}} align 1
; CHECK-NOT: br
; CHECK-NOT: = or
; CHECK: call <16 x i8> @llvm.x86.sse3.ldu.dq
; CHECK: store <16 x i8> {{.*}} @__msan_retval_tls
; CHECK: }
=======
; Test bswap intrinsic instrumentation
define i32 @BSwap(i32 %x) nounwind uwtable readnone {
  %y = tail call i32 @llvm.bswap.i32(i32 %x)
  ret i32 %y
}

declare i32 @llvm.bswap.i32(i32) nounwind readnone

; CHECK: @BSwap
; CHECK-NOT: call void @__msan_warning
; CHECK: @llvm.bswap.i32
; CHECK-NOT: call void @__msan_warning
; CHECK: @llvm.bswap.i32
; CHECK-NOT: call void @__msan_warning
; CHECK: ret i32
>>>>>>> a824963e
<|MERGE_RESOLUTION|>--- conflicted
+++ resolved
@@ -378,7 +378,23 @@
 ; CHECK: shufflevector
 ; CHECK: ret <4 x i32>
 
-<<<<<<< HEAD
+
+; Test bswap intrinsic instrumentation
+define i32 @BSwap(i32 %x) nounwind uwtable readnone {
+  %y = tail call i32 @llvm.bswap.i32(i32 %x)
+  ret i32 %y
+}
+
+declare i32 @llvm.bswap.i32(i32) nounwind readnone
+
+; CHECK: @BSwap
+; CHECK-NOT: call void @__msan_warning
+; CHECK: @llvm.bswap.i32
+; CHECK-NOT: call void @__msan_warning
+; CHECK: @llvm.bswap.i32
+; CHECK-NOT: call void @__msan_warning
+; CHECK: ret i32
+
 
 ; Store intrinsic.
 
@@ -412,21 +428,4 @@
 ; CHECK-NOT: = or
 ; CHECK: call <16 x i8> @llvm.x86.sse3.ldu.dq
 ; CHECK: store <16 x i8> {{.*}} @__msan_retval_tls
-; CHECK: }
-=======
-; Test bswap intrinsic instrumentation
-define i32 @BSwap(i32 %x) nounwind uwtable readnone {
-  %y = tail call i32 @llvm.bswap.i32(i32 %x)
-  ret i32 %y
-}
-
-declare i32 @llvm.bswap.i32(i32) nounwind readnone
-
-; CHECK: @BSwap
-; CHECK-NOT: call void @__msan_warning
-; CHECK: @llvm.bswap.i32
-; CHECK-NOT: call void @__msan_warning
-; CHECK: @llvm.bswap.i32
-; CHECK-NOT: call void @__msan_warning
-; CHECK: ret i32
->>>>>>> a824963e
+; CHECK: }